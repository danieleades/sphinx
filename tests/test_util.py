--- conflicted
+++ resolved
@@ -21,12 +21,8 @@
 from sphinx.errors import PycodeError
 from sphinx.testing.util import strip_escseq
 from sphinx.util import (
-<<<<<<< HEAD
-    display_chunk, encode_uri, ensuredir, parselinenos, status_iterator, xmlname_checker
-=======
-    display_chunk, encode_uri, get_module_source, parselinenos, status_iterator,
+    display_chunk, encode_uri, ensuredir, get_module_source, parselinenos, status_iterator,
     xmlname_checker
->>>>>>> 171020dc
 )
 from sphinx.util import logging
 
