# -*- coding: utf-8 -*-
"""
    test_build
    ~~~~~~~~~~

    Test the entire build process with the test root.

    :copyright: Copyright 2007-2009 by the Sphinx team, see AUTHORS.
    :license: BSD, see LICENSE for details.
"""

import os
import re
import sys
import difflib
import htmlentitydefs
from StringIO import StringIO
from subprocess import Popen, PIPE

from util import *
from etree13 import ElementTree as ET

try:
    import pygments
except ImportError:
    pygments = None

from sphinx.builders.html import StandaloneHTMLBuilder
from sphinx.builders.latex import LaTeXBuilder
from sphinx.writers.latex import LaTeXTranslator


def teardown_module():
    (test_root / '_build').rmtree()
    (test_root / 'generated').rmtree()


html_warnfile = StringIO()
latex_warnfile = StringIO()

ENV_WARNINGS = """\
%(root)s/images.txt:9: WARNING: image file not readable: foo.png
%(root)s/images.txt:23: WARNING: nonlocal image URI found: \
http://www.python.org/logo.png
%(root)s/includes.txt:: (WARNING/2) Encoding 'utf-8' used for reading \
included file u'wrongenc.inc' seems to be wrong, try giving an :encoding: option
%(root)s/includes.txt:56: WARNING: download file not readable: nonexisting.png
"""

HTML_WARNINGS = ENV_WARNINGS + """\
%(root)s/images.txt:20: WARNING: no matching candidate for image URI u'foo.*'
%(root)s/markup.txt:: WARNING: invalid index entry u''
%(root)s/markup.txt:: WARNING: invalid pair index entry u''
%(root)s/markup.txt:: WARNING: invalid pair index entry u'keyword; '
"""

LATEX_WARNINGS = ENV_WARNINGS + """\
None:None: WARNING: no matching candidate for image URI u'foo.*'
WARNING: invalid pair index entry u''
"""

HTML_XPATH = {
    'images.html': {
        ".//img[@src='_images/img.png']": '',
        ".//img[@src='_images/img1.png']": '',
        ".//img[@src='_images/simg.png']": '',
        ".//object[@data='_images/svgimg.svg']": '',
        ".//embed[@src='_images/svgimg.svg']": '',
    },
    'subdir/images.html': {
        ".//img[@src='../_images/img1.png']": '',
        ".//img[@src='../_images/rimg.png']": '',
    },
    'subdir/includes.html': {
        ".//pre/span": 'line 1',
        ".//pre/span": 'line 2',
        ".//a[@href='../_downloads/img.png']": '',
    },
    'includes.html': {
        ".//pre": u'Max Strauß',
        ".//a[@href='_downloads/img.png']": '',
        ".//a[@href='_downloads/img1.png']": '',
    },
    'autodoc.html': {
        ".//dt[@id='test_autodoc.Class']": '',
        ".//dt[@id='test_autodoc.function']/em": r'\*\*kwds',
        ".//dd": r'Return spam\.',
    },
    'markup.html': {
        ".//meta[@name='author'][@content='Me']": '',
        ".//meta[@name='keywords'][@content='docs, sphinx']": '',
        ".//a[@href='contents.html#ref1']": '',
        ".//div[@id='label']": '',
        ".//span[@class='option']": '--help',
        ".//p": 'A global substitution.',
        ".//p": 'In HTML.',
        ".//p": 'In both.',
        ".//p": 'Always present',
    },
    'desc.html': {
        ".//dt[@id='mod.Cls.meth1']": '',
        ".//dt[@id='errmod.Error']": '',
        ".//a[@href='#mod.Cls']": '',
        ".//dl[@class='userdesc']": '',
        ".//dt[@id='userdescrole-myobj']": '',
        ".//a[@href='#userdescrole-myobj']": '',
    },
    'contents.html': {
        ".//meta[@name='hc'][@content='hcval']": '',
<<<<<<< HEAD
        ".//meta[@name='testopt'][@content='testoverride']": '',
        ".//td[@class='label']": r'\[Ref1\]',
=======
        #".//td[@class='label']": '[Ref1]',   # docutils 0.5 only
        ".//td[@class='label']": '',
>>>>>>> df6b2001
        ".//li[@class='toctree-l1']/a": 'Testing various markup',
        ".//li[@class='toctree-l2']/a": 'Admonitions',
        ".//title": 'Sphinx <Tests>',
        ".//div[@class='footer']": 'Georg Brandl & Team',
        ".//a[@href='http://python.org/']": '',
    },
    '_static/statictmpl.html': {
        ".//project": 'Sphinx <Tests>',
    },
}

if pygments:
    HTML_XPATH['includes.html'].update({
        ".//pre/span[@class='s']": u'üöä',
        ".//div[@class='inc-pyobj1 highlight-text']/div/pre":
            r'^class Foo:\n    pass\n\s*$',
        ".//div[@class='inc-pyobj2 highlight-text']/div/pre":
            r'^    def baz\(\):\n        pass\n\s*$',
        ".//div[@class='inc-lines highlight-text']/div/pre":
            r'^class Foo:\n    pass\nclass Bar:\n$',
        ".//div[@class='inc-startend highlight-text']/div/pre":
            ur'^foo = u"Including Unicode characters: üöä"\n$',
    })

class NslessParser(ET.XMLParser):
    """XMLParser that throws away namespaces in tag names."""

    def _fixname(self, key):
        try:
            return self._names[key]
        except KeyError:
            name = key
            br = name.find('}')
            if br > 0:
                name = name[br+1:]
            self._names[key] = name = self._fixtext(name)
            return name


def check_xpath(etree, fname, path, check):
    nodes = list(etree.findall(path))
    assert nodes != [], ('did not find any node matching xpath '
                         '%r in file %s' % (path, fname))
    if hasattr(check, '__call__'):
        check(nodes)
    elif not check:
        # only check for node presence
        pass
    else:
        rex = re.compile(check)
        for node in nodes:
            if node.text and rex.search(node.text):
                break
        else:
            assert False, ('%r not found in any node matching '
                           'path %s in %s: %r' % (check, path, fname,
                           [node.text for node in nodes]))

@gen_with_app(buildername='html', warning=html_warnfile, cleanenv=True,
              tags=['testtag'])
def test_html(app):
    app.builder.build_all()
    html_warnings = html_warnfile.getvalue().replace(os.sep, '/')
    html_warnings_exp = HTML_WARNINGS % {'root': app.srcdir}
    assert html_warnings == html_warnings_exp, 'Warnings don\'t match:\n' + \
           '\n'.join(difflib.ndiff(html_warnings_exp.splitlines(),
                                   html_warnings.splitlines()))

    for fname, paths in HTML_XPATH.iteritems():
        parser = NslessParser()
        parser.entity.update(htmlentitydefs.entitydefs)
        etree = ET.parse(os.path.join(app.outdir, fname), parser)
        for path, check in paths.iteritems():
            yield check_xpath, etree, fname, path, check


@with_app(buildername='latex', warning=latex_warnfile, cleanenv=True)
def test_latex(app):
    LaTeXTranslator.ignore_missing_images = True
    app.builder.build_all()
    latex_warnings = latex_warnfile.getvalue().replace(os.sep, '/')
    latex_warnings_exp = LATEX_WARNINGS % {'root': app.srcdir}
    assert latex_warnings == latex_warnings_exp, 'Warnings don\'t match:\n' + \
           '\n'.join(difflib.ndiff(latex_warnings_exp.splitlines(),
                                   latex_warnings.splitlines()))
    # file from latex_additional_files
    assert (app.outdir / 'svgimg.svg').isfile()

    # only run latex if all needed packages are there
    def kpsetest(filename):
        try:
            p = Popen(['kpsewhich', filename], stdout=PIPE)
        except OSError, err:
            # no kpsewhich... either no tex distribution is installed or it is
            # a "strange" one -- don't bother running latex
            return None
        else:
            p.communicate()
            if p.returncode != 0:
                # not found
                return False
            # found
            return True

    if kpsetest('article.sty') is None:
        print >>sys.stderr, \
              'info: not running latex, it doesn\'t seem to be installed'
        return
    for filename in ['fancyhdr.sty', 'fancybox.sty', 'titlesec.sty',
                     'amsmath.sty', 'framed.sty', 'color.sty', 'fancyvrb.sty',
                     'threeparttable.sty']:
        if not kpsetest(filename):
            print >>sys.stderr, \
                  'info: not running latex, the %s package doesn\'t ' \
                  'seem to be installed' % filename
            return

    # now, try to run latex over it
    cwd = os.getcwd()
    os.chdir(app.outdir)
    try:
        try:
            p = Popen(['pdflatex', '--interaction=nonstopmode',
                       'SphinxTests.tex'], stdout=PIPE, stderr=PIPE)
        except OSError, err:
            pass  # most likely pdflatex was not found
        else:
            stdout, stderr = p.communicate()
            if p.returncode != 0:
                print stdout
                del app.cleanup_trees[:]
                assert False, 'latex exited with error'
    finally:
        os.chdir(cwd)

# just let the remaining ones run for now

@with_app(buildername='pickle')
def test_pickle(app):
    app.builder.build_all()

@with_app(buildername='linkcheck')
def test_linkcheck(app):
    app.builder.build_all()

@with_app(buildername='text')
def test_text(app):
    app.builder.build_all()

@with_app(buildername='htmlhelp')
def test_htmlhelp(app):
    app.builder.build_all()

@with_app(buildername='qthelp')
def test_qthelp(app):
    app.builder.build_all()

@with_app(buildername='changes', cleanenv=True)
def test_changes(app):
    app.builder.build_all()<|MERGE_RESOLUTION|>--- conflicted
+++ resolved
@@ -107,13 +107,9 @@
     },
     'contents.html': {
         ".//meta[@name='hc'][@content='hcval']": '',
-<<<<<<< HEAD
         ".//meta[@name='testopt'][@content='testoverride']": '',
-        ".//td[@class='label']": r'\[Ref1\]',
-=======
-        #".//td[@class='label']": '[Ref1]',   # docutils 0.5 only
+        #".//td[@class='label']": r'\[Ref1\]',   # docutils 0.5 only
         ".//td[@class='label']": '',
->>>>>>> df6b2001
         ".//li[@class='toctree-l1']/a": 'Testing various markup',
         ".//li[@class='toctree-l2']/a": 'Admonitions',
         ".//title": 'Sphinx <Tests>',
