# -*- coding: utf-8 -*-
"""
    sphinx.cmdline
    ~~~~~~~~~~~~~~

    sphinx-build command-line handling.

    :copyright: Copyright 2007-2018 by the Sphinx team, see AUTHORS.
    :license: BSD, see LICENSE for details.
"""
from __future__ import absolute_import
from __future__ import print_function

import sys
<<<<<<< HEAD
import warnings
from typing import TYPE_CHECKING
=======
import traceback
from os import path
>>>>>>> d97f41c0

from sphinx.cmd import build
from sphinx.deprecation import RemovedInSphinx30Warning

<<<<<<< HEAD
if TYPE_CHECKING:
    import argparse  # NOQA
=======
if False:
    # For type annotation
>>>>>>> d97f41c0
    from typing import Any, IO, List, Union  # NOQA
    from sphinx.application import Sphinx  # NOQA


def handle_exception(app, args, exception, stderr=sys.stderr):
    # type: (Sphinx, Any, Union[Exception, KeyboardInterrupt], IO) -> None
    warnings.warn('sphinx.cmdline module is deprecated. Use sphinx.cmd.build instead.',
                  RemovedInSphinx30Warning)
    build.handle_exception(app, args, exception, stderr)


def jobs_argument(value):
    # type: (str) -> int
    warnings.warn('sphinx.cmdline module is deprecated. Use sphinx.cmd.build instead.',
                  RemovedInSphinx30Warning)
    return build.jobs_argument(value)


def get_parser():
    # type: () -> argparse.ArgumentParser
    warnings.warn('sphinx.cmdline module is deprecated. Use sphinx.cmd.build instead.',
                  RemovedInSphinx30Warning)
    return build.get_parser()


def main(argv=sys.argv[1:]):  # type: ignore
    # type: (List[unicode]) -> int
    warnings.warn('sphinx.cmdline module is deprecated. Use sphinx.cmd.build instead.',
                  RemovedInSphinx30Warning)
    return build.main(argv)<|MERGE_RESOLUTION|>--- conflicted
+++ resolved
@@ -12,24 +12,14 @@
 from __future__ import print_function
 
 import sys
-<<<<<<< HEAD
 import warnings
-from typing import TYPE_CHECKING
-=======
-import traceback
-from os import path
->>>>>>> d97f41c0
 
 from sphinx.cmd import build
 from sphinx.deprecation import RemovedInSphinx30Warning
 
-<<<<<<< HEAD
-if TYPE_CHECKING:
-    import argparse  # NOQA
-=======
 if False:
     # For type annotation
->>>>>>> d97f41c0
+    import argparse  # NOQA
     from typing import Any, IO, List, Union  # NOQA
     from sphinx.application import Sphinx  # NOQA
 
