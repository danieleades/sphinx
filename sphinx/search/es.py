# -*- coding: utf-8 -*-
"""
    sphinx.search.es
    ~~~~~~~~~~~~~~~~

    Spanish search language: includes the JS Spanish stemmer.

    :copyright: Copyright 2007-2013 by the Sphinx team, see AUTHORS.
    :license: BSD, see LICENSE for details.
"""

from sphinx.search import SearchLanguage, parse_stop_word

import snowballstemmer

if False:
    # For type annotation
    from typing import Any  # NOQA


spanish_stopwords = parse_stop_word(u'''
|source: http://snowball.tartarus.org/algorithms/spanish/stop.txt
de             |  from, of
la             |  the, her
que            |  who, that
el             |  the
en             |  in
y              |  and
a              |  to
los            |  the, them
del            |  de + el
se             |  himself, from him etc
las            |  the, them
por            |  for, by, etc
un             |  a
para           |  for
con            |  with
no             |  no
una            |  a
su             |  his, her
al             |  a + el
  | es         from SER
lo             |  him
como           |  how
más            |  more
pero           |  pero
sus            |  su plural
le             |  to him, her
ya             |  already
o              |  or
  | fue        from SER
este           |  this
  | ha         from HABER
sí             |  himself etc
porque         |  because
esta           |  this
  | son        from SER
entre          |  between
  | está     from ESTAR
cuando         |  when
muy            |  very
sin            |  without
sobre          |  on
  | ser        from SER
  | tiene      from TENER
también        |  also
me             |  me
hasta          |  until
hay            |  there is/are
donde          |  where
  | han        from HABER
quien          |  whom, that
  | están      from ESTAR
  | estado     from ESTAR
desde          |  from
todo           |  all
nos            |  us
durante        |  during
  | estados    from ESTAR
todos          |  all
uno            |  a
les            |  to them
ni             |  nor
contra         |  against
otros          |  other
  | fueron     from SER
ese            |  that
eso            |  that
  | había      from HABER
ante           |  before
ellos          |  they
e              |  and (variant of y)
esto           |  this
mí             |  me
antes          |  before
algunos        |  some
qué            |  what?
unos           |  a
yo             |  I
otro           |  other
otras          |  other
otra           |  other
él             |  he
tanto          |  so much, many
esa            |  that
estos          |  these
mucho          |  much, many
quienes        |  who
nada           |  nothing
muchos         |  many
cual           |  who
  | sea        from SER
poco           |  few
ella           |  she
estar          |  to be
  | haber      from HABER
estas          |  these
  | estaba     from ESTAR
  | estamos    from ESTAR
algunas        |  some
algo           |  something
nosotros       |  we

      | other forms

mi             |  me
mis            |  mi plural
tú             |  thou
te             |  thee
ti             |  thee
tu             |  thy
tus            |  tu plural
ellas          |  they
nosotras       |  we
vosotros       |  you
vosotras       |  you
os             |  you
mío            |  mine
mía            |
míos           |
mías           |
tuyo           |  thine
tuya           |
tuyos          |
tuyas          |
suyo           |  his, hers, theirs
suya           |
suyos          |
suyas          |
nuestro        |  ours
nuestra        |
nuestros       |
nuestras       |
vuestro        |  yours
vuestra        |
vuestros       |
vuestras       |
esos           |  those
esas           |  those

               | forms of estar, to be (not including the infinitive):
estoy
estás
está
estamos
estáis
están
esté
estés
estemos
estéis
estén
estaré
estarás
estará
estaremos
estaréis
estarán
estaría
estarías
estaríamos
estaríais
estarían
estaba
estabas
estábamos
estabais
estaban
estuve
estuviste
estuvo
estuvimos
estuvisteis
estuvieron
estuviera
estuvieras
estuviéramos
estuvierais
estuvieran
estuviese
estuvieses
estuviésemos
estuvieseis
estuviesen
estando
estado
estada
estados
estadas
estad

               | forms of haber, to have (not including the infinitive):
he
has
ha
hemos
habéis
han
haya
hayas
hayamos
hayáis
hayan
habré
habrás
habrá
habremos
habréis
habrán
habría
habrías
habríamos
habríais
habrían
había
habías
habíamos
habíais
habían
hube
hubiste
hubo
hubimos
hubisteis
hubieron
hubiera
hubieras
hubiéramos
hubierais
hubieran
hubiese
hubieses
hubiésemos
hubieseis
hubiesen
habiendo
habido
habida
habidos
habidas

               | forms of ser, to be (not including the infinitive):
soy
eres
es
somos
sois
son
sea
seas
seamos
seáis
sean
seré
serás
será
seremos
seréis
serán
sería
serías
seríamos
seríais
serían
era
eras
éramos
erais
eran
fui
fuiste
fue
fuimos
fuisteis
fueron
fuera
fueras
fuéramos
fuerais
fueran
fuese
fueses
fuésemos
fueseis
fuesen
siendo
sido
  |  sed also means 'thirst'

               | forms of tener, to have (not including the infinitive):
tengo
tienes
tiene
tenemos
tenéis
tienen
tenga
tengas
tengamos
tengáis
tengan
tendré
tendrás
tendrá
tendremos
tendréis
tendrán
tendría
tendrías
tendríamos
tendríais
tendrían
tenía
tenías
teníamos
teníais
tenían
tuve
tuviste
tuvo
tuvimos
tuvisteis
tuvieron
tuviera
tuvieras
tuviéramos
tuvierais
tuvieran
tuviese
tuvieses
tuviésemos
tuvieseis
tuviesen
teniendo
tenido
tenida
tenidos
tenidas
tened
''')

js_stemmer = u"""
var JSX={};(function(k){function l(b,e){var a=function(){};a.prototype=e.prototype;var c=new a;for(var d in b){b[d].prototype=c}}function I(c,b){for(var a in b.prototype)if(b.prototype.hasOwnProperty(a))c.prototype[a]=b.prototype[a]}function g(a,b,d){function c(a,b,c){delete a[b];a[b]=c;return c}Object.defineProperty(a,b,{get:function(){return c(a,b,d())},set:function(d){c(a,b,d)},enumerable:true,configurable:true})}function J(a,b,c){return a[b]=a[b]/c|0}var p=parseInt;var z=parseFloat;function K(a){return a!==a}var x=isFinite;var w=encodeURIComponent;var u=decodeURIComponent;var t=encodeURI;var s=decodeURI;var A=Object.prototype.toString;var q=Object.prototype.hasOwnProperty;function j(){}k.require=function(b){var a=o[b];return a!==undefined?a:null};k.profilerIsRunning=function(){return j.getResults!=null};k.getProfileResults=function(){return(j.getResults||function(){return{}})()};k.postProfileResults=function(a,b){if(j.postResults==null)throw new Error('profiler has not been turned on');return j.postResults(a,b)};k.resetProfileResults=function(){if(j.resetResults==null)throw new Error('profiler has not been turned on');return j.resetResults()};k.DEBUG=false;function r(){};l([r],Error);function a(a,b,c){this.F=a.length;this.K=a;this.L=b;this.I=c;this.H=null;this.P=null};l([a],Object);function m(){};l([m],Object);function i(){var a;var b;var c;this.G={};a=this.E='';b=this._=0;c=this.A=a.length;this.D=0;this.B=b;this.C=c};l([i],m);function v(a,b){a.E=b.E;a._=b._;a.A=b.A;a.D=b.D;a.B=b.B;a.C=b.C};function f(b,d,c,e){var a;if(b._>=b.A){return false}a=b.E.charCodeAt(b._);if(a>e||a<c){return false}a-=c;if((d[a>>>3]&1<<(a&7))===0){return false}b._++;return true};function h(a,d,c,e){var b;if(a._>=a.A){return false}b=a.E.charCodeAt(a._);if(b>e||b<c){a._++;return true}b-=c;if((d[b>>>3]&1<<(b&7))===0){a._++;return true}return false};function d(a,b,d){var c;if(a._-a.D<b){return false}if(a.E.slice((c=a._)-b,c)!==d){return false}a._-=b;return true};function n(f,m,p){var b;var d;var e;var n;var g;var k;var l;var i;var h;var c;var a;var j;var o;b=0;d=p;e=f._;n=f.A;g=0;k=0;l=false;while(true){i=b+(d-b>>>1);h=0;c=g<k?g:k;a=m[i];for(j=c;j<a.F;j++){if(e+c===n){h=-1;break}h=f.E.charCodeAt(e+c)-a.K.charCodeAt(j);if(h!==0){break}c++}if(h<0){d=i;k=c}else{b=i;g=c}if(d-b<=1){if(b>0){break}if(d===b){break}if(l){break}l=true}}while(true){a=m[b];if(g>=a.F){f._=e+a.F|0;if(a.H==null){return a.I}o=a.H(a.P);f._=e+a.F|0;if(o){return a.I}}b=a.L;if(b<0){return 0}}return-1};function e(d,m,p){var b;var g;var e;var n;var f;var k;var l;var i;var h;var c;var a;var j;var o;b=0;g=p;e=d._;n=d.D;f=0;k=0;l=false;while(true){i=b+(g-b>>1);h=0;c=f<k?f:k;a=m[i];for(j=a.F-1-c;j>=0;j--){if(e-c===n){h=-1;break}h=d.E.charCodeAt(e-1-c)-a.K.charCodeAt(j);if(h!==0){break}c++}if(h<0){g=i;k=c}else{b=i;f=c}if(g-b<=1){if(b>0){break}if(g===b){break}if(l){break}l=true}}while(true){a=m[b];if(f>=a.F){d._=e-a.F|0;if(a.H==null){return a.I}o=a.H(d);d._=e-a.F|0;if(o){return a.I}}b=a.L;if(b<0){return 0}}return-1};function B(a,b,d,e){var c;c=e.length-(d-b);a.E=a.E.slice(0,b)+e+a.E.slice(d);a.A+=c|0;if(a._>=d){a._+=c|0}else if(a._>b){a._=b}return c|0};function c(a,f){var b;var c;var d;var e;b=false;if((c=a.B)<0||c>(d=a.C)||d>(e=a.A)||e>a.E.length?false:true){B(a,a.B,a.C,f);b=true}return b};i.prototype.J=function(){return false};i.prototype.a=function(b){var a;var c;var d;var e;a=this.G['.'+b];if(a==null){c=this.E=b;d=this._=0;e=this.A=c.length;this.D=0;this.B=d;this.C=e;this.J();a=this.E;this.G['.'+b]=a}return a};i.prototype.stemWord=i.prototype.a;i.prototype.b=function(e){var d;var b;var c;var a;var f;var g;var h;d=[];for(b=0;b<e.length;b++){c=e[b];a=this.G['.'+c];if(a==null){f=this.E=c;g=this._=0;h=this.A=f.length;this.D=0;this.B=g;this.C=h;this.J();a=this.E;this.G['.'+c]=a}d.push(a)}return d};i.prototype.stemWords=i.prototype.b;function b(){i.call(this);this.I_p2=0;this.I_p1=0;this.I_pV=0};l([b],i);b.prototype.M=function(a){this.I_p2=a.I_p2;this.I_p1=a.I_p1;this.I_pV=a.I_pV;v(this,a)};b.prototype.copy_from=b.prototype.M;b.prototype.U=function(){var u;var w;var x;var y;var t;var l;var d;var e;var g;var i;var c;var j;var k;var a;var m;var n;var o;var p;var q;var r;var s;var v;this.I_pV=s=this.A;this.I_p1=s;this.I_p2=s;u=this._;l=true;a:while(l===true){l=false;d=true;g:while(d===true){d=false;w=this._;e=true;b:while(e===true){e=false;if(!f(this,b.g_v,97,252)){break b}g=true;f:while(g===true){g=false;x=this._;i=true;c:while(i===true){i=false;if(!h(this,b.g_v,97,252)){break c}d:while(true){c=true;e:while(c===true){c=false;if(!f(this,b.g_v,97,252)){break e}break d}if(this._>=this.A){break c}this._++}break f}this._=x;if(!f(this,b.g_v,97,252)){break b}c:while(true){j=true;d:while(j===true){j=false;if(!h(this,b.g_v,97,252)){break d}break c}if(this._>=this.A){break b}this._++}}break g}this._=w;if(!h(this,b.g_v,97,252)){break a}k=true;c:while(k===true){k=false;y=this._;a=true;b:while(a===true){a=false;if(!h(this,b.g_v,97,252)){break b}e:while(true){m=true;d:while(m===true){m=false;if(!f(this,b.g_v,97,252)){break d}break e}if(this._>=this.A){break b}this._++}break c}this._=y;if(!f(this,b.g_v,97,252)){break a}if(this._>=this.A){break a}this._++}}this.I_pV=this._}v=this._=u;t=v;n=true;a:while(n===true){n=false;b:while(true){o=true;c:while(o===true){o=false;if(!f(this,b.g_v,97,252)){break c}break b}if(this._>=this.A){break a}this._++}b:while(true){p=true;c:while(p===true){p=false;if(!h(this,b.g_v,97,252)){break c}break b}if(this._>=this.A){break a}this._++}this.I_p1=this._;b:while(true){q=true;c:while(q===true){q=false;if(!f(this,b.g_v,97,252)){break c}break b}if(this._>=this.A){break a}this._++}c:while(true){r=true;b:while(r===true){r=false;if(!h(this,b.g_v,97,252)){break b}break c}if(this._>=this.A){break a}this._++}this.I_p2=this._}this._=t;return true};b.prototype.r_mark_regions=b.prototype.U;function E(a){var x;var y;var z;var u;var v;var l;var d;var e;var g;var i;var j;var k;var c;var m;var n;var o;var p;var q;var r;var s;var t;var w;a.I_pV=t=a.A;a.I_p1=t;a.I_p2=t;x=a._;l=true;a:while(l===true){l=false;d=true;g:while(d===true){d=false;y=a._;e=true;b:while(e===true){e=false;if(!f(a,b.g_v,97,252)){break b}g=true;f:while(g===true){g=false;z=a._;i=true;c:while(i===true){i=false;if(!h(a,b.g_v,97,252)){break c}d:while(true){j=true;e:while(j===true){j=false;if(!f(a,b.g_v,97,252)){break e}break d}if(a._>=a.A){break c}a._++}break f}a._=z;if(!f(a,b.g_v,97,252)){break b}c:while(true){k=true;d:while(k===true){k=false;if(!h(a,b.g_v,97,252)){break d}break c}if(a._>=a.A){break b}a._++}}break g}a._=y;if(!h(a,b.g_v,97,252)){break a}c=true;c:while(c===true){c=false;u=a._;m=true;b:while(m===true){m=false;if(!h(a,b.g_v,97,252)){break b}e:while(true){n=true;d:while(n===true){n=false;if(!f(a,b.g_v,97,252)){break d}break e}if(a._>=a.A){break b}a._++}break c}a._=u;if(!f(a,b.g_v,97,252)){break a}if(a._>=a.A){break a}a._++}}a.I_pV=a._}w=a._=x;v=w;o=true;a:while(o===true){o=false;b:while(true){p=true;c:while(p===true){p=false;if(!f(a,b.g_v,97,252)){break c}break b}if(a._>=a.A){break a}a._++}b:while(true){q=true;c:while(q===true){q=false;if(!h(a,b.g_v,97,252)){break c}break b}if(a._>=a.A){break a}a._++}a.I_p1=a._;b:while(true){r=true;c:while(r===true){r=false;if(!f(a,b.g_v,97,252)){break c}break b}if(a._>=a.A){break a}a._++}c:while(true){s=true;b:while(s===true){s=false;if(!h(a,b.g_v,97,252)){break b}break c}if(a._>=a.A){break a}a._++}a.I_p2=a._}a._=v;return true};b.prototype.V=function(){var a;var e;var d;b:while(true){e=this._;d=true;a:while(d===true){d=false;this.B=this._;a=n(this,b.a_0,6);if(a===0){break a}this.C=this._;switch(a){case 0:break a;case 1:if(!c(this,'a')){return false}break;case 2:if(!c(this,'e')){return false}break;case 3:if(!c(this,'i')){return false}break;case 4:if(!c(this,'o')){return false}break;case 5:if(!c(this,'u')){return false}break;case 6:if(this._>=this.A){break a}this._++;break}continue b}this._=e;break b}return true};b.prototype.r_postlude=b.prototype.V;function F(a){var d;var f;var e;b:while(true){f=a._;e=true;a:while(e===true){e=false;a.B=a._;d=n(a,b.a_0,6);if(d===0){break a}a.C=a._;switch(d){case 0:break a;case 1:if(!c(a,'a')){return false}break;case 2:if(!c(a,'e')){return false}break;case 3:if(!c(a,'i')){return false}break;case 4:if(!c(a,'o')){return false}break;case 5:if(!c(a,'u')){return false}break;case 6:if(a._>=a.A){break a}a._++;break}continue b}a._=f;break b}return true};b.prototype.S=function(){return!(this.I_pV<=this._)?false:true};b.prototype.r_RV=b.prototype.S;b.prototype.Q=function(){return!(this.I_p1<=this._)?false:true};b.prototype.r_R1=b.prototype.Q;b.prototype.R=function(){return!(this.I_p2<=this._)?false:true};b.prototype.r_R2=b.prototype.R;b.prototype.T=function(){var a;this.C=this._;if(e(this,b.a_1,13)===0){return false}this.B=this._;a=e(this,b.a_2,11);if(a===0){return false}if(!(!(this.I_pV<=this._)?false:true)){return false}switch(a){case 0:return false;case 1:this.B=this._;if(!c(this,'iendo')){return false}break;case 2:this.B=this._;if(!c(this,'ando')){return false}break;case 3:this.B=this._;if(!c(this,'ar')){return false}break;case 4:this.B=this._;if(!c(this,'er')){return false}break;case 5:this.B=this._;if(!c(this,'ir')){return false}break;case 6:if(!c(this,'')){return false}break;case 7:if(!d(this,1,'u')){return false}if(!c(this,'')){return false}break}return true};b.prototype.r_attached_pronoun=b.prototype.T;function G(a){var f;a.C=a._;if(e(a,b.a_1,13)===0){return false}a.B=a._;f=e(a,b.a_2,11);if(f===0){return false}if(!(!(a.I_pV<=a._)?false:true)){return false}switch(f){case 0:return false;case 1:a.B=a._;if(!c(a,'iendo')){return false}break;case 2:a.B=a._;if(!c(a,'ando')){return false}break;case 3:a.B=a._;if(!c(a,'ar')){return false}break;case 4:a.B=a._;if(!c(a,'er')){return false}break;case 5:a.B=a._;if(!c(a,'ir')){return false}break;case 6:if(!c(a,'')){return false}break;case 7:if(!d(a,1,'u')){return false}if(!c(a,'')){return false}break}return true};b.prototype.X=function(){var a;var j;var f;var g;var h;var i;var k;var l;var m;var n;var o;var q;var r;var s;var p;this.C=this._;a=e(this,b.a_6,46);if(a===0){return false}this.B=this._;switch(a){case 0:return false;case 1:if(!(!(this.I_p2<=this._)?false:true)){return false}if(!c(this,'')){return false}break;case 2:if(!(!(this.I_p2<=this._)?false:true)){return false}if(!c(this,'')){return false}j=this.A-this._;k=true;a:while(k===true){k=false;this.C=this._;if(!d(this,2,'ic')){this._=this.A-j;break a}this.B=q=this._;if(!(!(this.I_p2<=q)?false:true)){this._=this.A-j;break a}if(!c(this,'')){return false}}break;case 3:if(!(!(this.I_p2<=this._)?false:true)){return false}if(!c(this,'log')){return false}break;case 4:if(!(!(this.I_p2<=this._)?false:true)){return false}if(!c(this,'u')){return false}break;case 5:if(!(!(this.I_p2<=this._)?false:true)){return false}if(!c(this,'ente')){return false}break;case 6:if(!(!(this.I_p1<=this._)?false:true)){return false}if(!c(this,'')){return false}f=this.A-this._;l=true;a:while(l===true){l=false;this.C=this._;a=e(this,b.a_3,4);if(a===0){this._=this.A-f;break a}this.B=r=this._;if(!(!(this.I_p2<=r)?false:true)){this._=this.A-f;break a}if(!c(this,'')){return false}switch(a){case 0:this._=this.A-f;break a;case 1:this.C=this._;if(!d(this,2,'at')){this._=this.A-f;break a}this.B=s=this._;if(!(!(this.I_p2<=s)?false:true)){this._=this.A-f;break a}if(!c(this,'')){return false}break}}break;case 7:if(!(!(this.I_p2<=this._)?false:true)){return false}if(!c(this,'')){return false}g=this.A-this._;m=true;a:while(m===true){m=false;this.C=this._;a=e(this,b.a_4,3);if(a===0){this._=this.A-g;break a}this.B=this._;switch(a){case 0:this._=this.A-g;break a;case 1:if(!(!(this.I_p2<=this._)?false:true)){this._=this.A-g;break a}if(!c(this,'')){return false}break}}break;case 8:if(!(!(this.I_p2<=this._)?false:true)){return false}if(!c(this,'')){return false}h=this.A-this._;n=true;a:while(n===true){n=false;this.C=this._;a=e(this,b.a_5,3);if(a===0){this._=this.A-h;break a}this.B=this._;switch(a){case 0:this._=this.A-h;break a;case 1:if(!(!(this.I_p2<=this._)?false:true)){this._=this.A-h;break a}if(!c(this,'')){return false}break}}break;case 9:if(!(!(this.I_p2<=this._)?false:true)){return false}if(!c(this,'')){return false}i=this.A-this._;o=true;a:while(o===true){o=false;this.C=this._;if(!d(this,2,'at')){this._=this.A-i;break a}this.B=p=this._;if(!(!(this.I_p2<=p)?false:true)){this._=this.A-i;break a}if(!c(this,'')){return false}}break}return true};b.prototype.r_standard_suffix=b.prototype.X;function H(a){var f;var k;var g;var h;var i;var j;var l;var m;var n;var o;var p;var r;var s;var t;var q;a.C=a._;f=e(a,b.a_6,46);if(f===0){return false}a.B=a._;switch(f){case 0:return false;case 1:if(!(!(a.I_p2<=a._)?false:true)){return false}if(!c(a,'')){return false}break;case 2:if(!(!(a.I_p2<=a._)?false:true)){return false}if(!c(a,'')){return false}k=a.A-a._;l=true;a:while(l===true){l=false;a.C=a._;if(!d(a,2,'ic')){a._=a.A-k;break a}a.B=r=a._;if(!(!(a.I_p2<=r)?false:true)){a._=a.A-k;break a}if(!c(a,'')){return false}}break;case 3:if(!(!(a.I_p2<=a._)?false:true)){return false}if(!c(a,'log')){return false}break;case 4:if(!(!(a.I_p2<=a._)?false:true)){return false}if(!c(a,'u')){return false}break;case 5:if(!(!(a.I_p2<=a._)?false:true)){return false}if(!c(a,'ente')){return false}break;case 6:if(!(!(a.I_p1<=a._)?false:true)){return false}if(!c(a,'')){return false}g=a.A-a._;m=true;a:while(m===true){m=false;a.C=a._;f=e(a,b.a_3,4);if(f===0){a._=a.A-g;break a}a.B=s=a._;if(!(!(a.I_p2<=s)?false:true)){a._=a.A-g;break a}if(!c(a,'')){return false}switch(f){case 0:a._=a.A-g;break a;case 1:a.C=a._;if(!d(a,2,'at')){a._=a.A-g;break a}a.B=t=a._;if(!(!(a.I_p2<=t)?false:true)){a._=a.A-g;break a}if(!c(a,'')){return false}break}}break;case 7:if(!(!(a.I_p2<=a._)?false:true)){return false}if(!c(a,'')){return false}h=a.A-a._;n=true;a:while(n===true){n=false;a.C=a._;f=e(a,b.a_4,3);if(f===0){a._=a.A-h;break a}a.B=a._;switch(f){case 0:a._=a.A-h;break a;case 1:if(!(!(a.I_p2<=a._)?false:true)){a._=a.A-h;break a}if(!c(a,'')){return false}break}}break;case 8:if(!(!(a.I_p2<=a._)?false:true)){return false}if(!c(a,'')){return false}i=a.A-a._;o=true;a:while(o===true){o=false;a.C=a._;f=e(a,b.a_5,3);if(f===0){a._=a.A-i;break a}a.B=a._;switch(f){case 0:a._=a.A-i;break a;case 1:if(!(!(a.I_p2<=a._)?false:true)){a._=a.A-i;break a}if(!c(a,'')){return false}break}}break;case 9:if(!(!(a.I_p2<=a._)?false:true)){return false}if(!c(a,'')){return false}j=a.A-a._;p=true;a:while(p===true){p=false;a.C=a._;if(!d(a,2,'at')){a._=a.A-j;break a}a.B=q=a._;if(!(!(a.I_p2<=q)?false:true)){a._=a.A-j;break a}if(!c(a,'')){return false}}break}return true};b.prototype.Z=function(){var a;var g;var f;var h;var i;var j;g=this.A-(h=this._);if(h<this.I_pV){return false}i=this._=this.I_pV;f=this.D;this.D=i;j=this._=this.A-g;this.C=j;a=e(this,b.a_7,12);if(a===0){this.D=f;return false}this.B=this._;this.D=f;switch(a){case 0:return false;case 1:if(!d(this,1,'u')){return false}if(!c(this,'')){return false}break}return true};b.prototype.r_y_verb_suffix=b.prototype.Z;function D(a){var f;var h;var g;var i;var j;var k;h=a.A-(i=a._);if(i<a.I_pV){return false}j=a._=a.I_pV;g=a.D;a.D=j;k=a._=a.A-h;a.C=k;f=e(a,b.a_7,12);if(f===0){a.D=g;return false}a.B=a._;a.D=g;switch(f){case 0:return false;case 1:if(!d(a,1,'u')){return false}if(!c(a,'')){return false}break}return true};b.prototype.Y=function(){var a;var i;var f;var g;var j;var h;var k;var l;var m;i=this.A-(k=this._);if(k<this.I_pV){return false}l=this._=this.I_pV;f=this.D;this.D=l;m=this._=this.A-i;this.C=m;a=e(this,b.a_8,96);if(a===0){this.D=f;return false}this.B=this._;this.D=f;switch(a){case 0:return false;case 1:g=this.A-this._;h=true;a:while(h===true){h=false;if(!d(this,1,'u')){this._=this.A-g;break a}j=this.A-this._;if(!d(this,1,'g')){this._=this.A-g;break a}this._=this.A-j}this.B=this._;if(!c(this,'')){return false}break;case 2:if(!c(this,'')){return false}break}return true};b.prototype.r_verb_suffix=b.prototype.Y;function C(a){var g;var j;var h;var f;var k;var i;var m;var n;var l;j=a.A-(m=a._);if(m<a.I_pV){return false}n=a._=a.I_pV;h=a.D;a.D=n;l=a._=a.A-j;a.C=l;g=e(a,b.a_8,96);if(g===0){a.D=h;return false}a.B=a._;a.D=h;switch(g){case 0:return false;case 1:f=a.A-a._;i=true;a:while(i===true){i=false;if(!d(a,1,'u')){a._=a.A-f;break a}k=a.A-a._;if(!d(a,1,'g')){a._=a.A-f;break a}a._=a.A-k}a.B=a._;if(!c(a,'')){return false}break;case 2:if(!c(a,'')){return false}break}return true};b.prototype.W=function(){var f;var a;var h;var g;var i;var j;this.C=this._;f=e(this,b.a_9,8);if(f===0){return false}this.B=this._;switch(f){case 0:return false;case 1:if(!(!(this.I_pV<=this._)?false:true)){return false}if(!c(this,'')){return false}break;case 2:if(!(!(this.I_pV<=this._)?false:true)){return false}if(!c(this,'')){return false}a=this.A-this._;g=true;a:while(g===true){g=false;this.C=this._;if(!d(this,1,'u')){this._=this.A-a;break a}this.B=i=this._;h=this.A-i;if(!d(this,1,'g')){this._=this.A-a;break a}j=this._=this.A-h;if(!(!(this.I_pV<=j)?false:true)){this._=this.A-a;break a}if(!c(this,'')){return false}}break}return true};b.prototype.r_residual_suffix=b.prototype.W;function y(a){var g;var f;var i;var h;var j;var k;a.C=a._;g=e(a,b.a_9,8);if(g===0){return false}a.B=a._;switch(g){case 0:return false;case 1:if(!(!(a.I_pV<=a._)?false:true)){return false}if(!c(a,'')){return false}break;case 2:if(!(!(a.I_pV<=a._)?false:true)){return false}if(!c(a,'')){return false}f=a.A-a._;h=true;a:while(h===true){h=false;a.C=a._;if(!d(a,1,'u')){a._=a.A-f;break a}a.B=j=a._;i=a.A-j;if(!d(a,1,'g')){a._=a.A-f;break a}k=a._=a.A-i;if(!(!(a.I_pV<=k)?false:true)){a._=a.A-f;break a}if(!c(a,'')){return false}}break}return true};b.prototype.J=function(){var k;var l;var m;var b;var j;var c;var d;var e;var f;var a;var g;var h;var i;var o;var p;var q;var r;var s;var n;k=this._;c=true;a:while(c===true){c=false;if(!E(this)){break a}}o=this._=k;this.D=o;q=this._=p=this.A;l=p-q;d=true;a:while(d===true){d=false;if(!G(this)){break a}}s=this._=(r=this.A)-l;m=r-s;e=true;b:while(e===true){e=false;f=true;a:while(f===true){f=false;b=this.A-this._;a=true;c:while(a===true){a=false;if(!H(this)){break c}break a}this._=this.A-b;g=true;c:while(g===true){g=false;if(!D(this)){break c}break a}this._=this.A-b;if(!C(this)){break b}}}this._=this.A-m;h=true;a:while(h===true){h=false;if(!y(this)){break a}}n=this._=this.D;j=n;i=true;a:while(i===true){i=false;if(!F(this)){break a}}this._=j;return true};b.prototype.stem=b.prototype.J;b.prototype.N=function(a){return a instanceof b};b.prototype.equals=b.prototype.N;b.prototype.O=function(){var c;var a;var b;var d;c='SpanishStemmer';a=0;for(b=0;b<c.length;b++){d=c.charCodeAt(b);a=(a<<5)-a+d;a=a&a}return a|0};b.prototype.hashCode=b.prototype.O;b.serialVersionUID=1;g(b,'methodObject',function(){return new b});g(b,'a_0',function(){return[new a('',-1,6),new a('á',0,1),new a('é',0,2),new a('í',0,3),new a('ó',0,4),new a('ú',0,5)]});g(b,'a_1',function(){return[new a('la',-1,-1),new a('sela',0,-1),new a('le',-1,-1),new a('me',-1,-1),new a('se',-1,-1),new a('lo',-1,-1),new a('selo',5,-1),new a('las',-1,-1),new a('selas',7,-1),new a('les',-1,-1),new a('los',-1,-1),new a('selos',10,-1),new a('nos',-1,-1)]});g(b,'a_2',function(){return[new a('ando',-1,6),new a('iendo',-1,6),new a('yendo',-1,7),new a('ándo',-1,2),new a('iéndo',-1,1),new a('ar',-1,6),new a('er',-1,6),new a('ir',-1,6),new a('ár',-1,3),new a('ér',-1,4),new a('ír',-1,5)]});g(b,'a_3',function(){return[new a('ic',-1,-1),new a('ad',-1,-1),new a('os',-1,-1),new a('iv',-1,1)]});g(b,'a_4',function(){return[new a('able',-1,1),new a('ible',-1,1),new a('ante',-1,1)]});g(b,'a_5',function(){return[new a('ic',-1,1),new a('abil',-1,1),new a('iv',-1,1)]});g(b,'a_6',function(){return[new a('ica',-1,1),new a('ancia',-1,2),new a('encia',-1,5),new a('adora',-1,2),new a('osa',-1,1),new a('ista',-1,1),new a('iva',-1,9),new a('anza',-1,1),new a('logía',-1,3),new a('idad',-1,8),new a('able',-1,1),new a('ible',-1,1),new a('ante',-1,2),new a('mente',-1,7),new a('amente',13,6),new a('ación',-1,2),new a('ución',-1,4),new a('ico',-1,1),new a('ismo',-1,1),new a('oso',-1,1),new a('amiento',-1,1),new a('imiento',-1,1),new a('ivo',-1,9),new a('ador',-1,2),new a('icas',-1,1),new a('ancias',-1,2),new a('encias',-1,5),new a('adoras',-1,2),new a('osas',-1,1),new a('istas',-1,1),new a('ivas',-1,9),new a('anzas',-1,1),new a('logías',-1,3),new a('idades',-1,8),new a('ables',-1,1),new a('ibles',-1,1),new a('aciones',-1,2),new a('uciones',-1,4),new a('adores',-1,2),new a('antes',-1,2),new a('icos',-1,1),new a('ismos',-1,1),new a('osos',-1,1),new a('amientos',-1,1),new a('imientos',-1,1),new a('ivos',-1,9)]});g(b,'a_7',function(){return[new a('ya',-1,1),new a('ye',-1,1),new a('yan',-1,1),new a('yen',-1,1),new a('yeron',-1,1),new a('yendo',-1,1),new a('yo',-1,1),new a('yas',-1,1),new a('yes',-1,1),new a('yais',-1,1),new a('yamos',-1,1),new a('yó',-1,1)]});g(b,'a_8',function(){return[new a('aba',-1,2),new a('ada',-1,2),new a('ida',-1,2),new a('ara',-1,2),new a('iera',-1,2),new a('ía',-1,2),new a('aría',5,2),new a('ería',5,2),new a('iría',5,2),new a('ad',-1,2),new a('ed',-1,2),new a('id',-1,2),new a('ase',-1,2),new a('iese',-1,2),new a('aste',-1,2),new a('iste',-1,2),new a('an',-1,2),new a('aban',16,2),new a('aran',16,2),new a('ieran',16,2),new a('ían',16,2),new a('arían',20,2),new a('erían',20,2),new a('irían',20,2),new a('en',-1,1),new a('asen',24,2),new a('iesen',24,2),new a('aron',-1,2),new a('ieron',-1,2),new a('arán',-1,2),new a('erán',-1,2),new a('irán',-1,2),new a('ado',-1,2),new a('ido',-1,2),new a('ando',-1,2),new a('iendo',-1,2),new a('ar',-1,2),new a('er',-1,2),new a('ir',-1,2),new a('as',-1,2),new a('abas',39,2),new a('adas',39,2),new a('idas',39,2),new a('aras',39,2),new a('ieras',39,2),new a('ías',39,2),new a('arías',45,2),new a('erías',45,2),new a('irías',45,2),new a('es',-1,1),new a('ases',49,2),new a('ieses',49,2),new a('abais',-1,2),new a('arais',-1,2),new a('ierais',-1,2),new a('íais',-1,2),new a('aríais',55,2),new a('eríais',55,2),new a('iríais',55,2),new a('aseis',-1,2),new a('ieseis',-1,2),new a('asteis',-1,2),new a('isteis',-1,2),new a('áis',-1,2),new a('éis',-1,1),new a('aréis',64,2),new a('eréis',64,2),new a('iréis',64,2),new a('ados',-1,2),new a('idos',-1,2),new a('amos',-1,2),new a('ábamos',70,2),new a('áramos',70,2),new a('iéramos',70,2),new a('íamos',70,2),new a('aríamos',74,2),new a('eríamos',74,2),new a('iríamos',74,2),new a('emos',-1,1),new a('aremos',78,2),new a('eremos',78,2),new a('iremos',78,2),new a('ásemos',78,2),new a('iésemos',78,2),new a('imos',-1,2),new a('arás',-1,2),new a('erás',-1,2),new a('irás',-1,2),new a('ís',-1,2),new a('ará',-1,2),new a('erá',-1,2),new a('irá',-1,2),new a('aré',-1,2),new a('eré',-1,2),new a('iré',-1,2),new a('ió',-1,2)]});g(b,'a_9',function(){return[new a('a',-1,1),new a('e',-1,2),new a('o',-1,1),new a('os',-1,1),new a('á',-1,1),new a('é',-1,2),new a('í',-1,1),new a('ó',-1,1)]});g(b,'g_v',function(){return[17,65,16,0,0,0,0,0,0,0,0,0,0,0,0,0,1,17,4,10]});var o={'src/stemmer.jsx':{Stemmer:m},'src/spanish-stemmer.jsx':{SpanishStemmer:b}}}(JSX))
var Stemmer = JSX.require("src/spanish-stemmer.jsx").SpanishStemmer;
"""


class SearchSpanish(SearchLanguage):
    lang = 'es'
    language_name = 'Spanish'
    js_stemmer_rawcode = 'spanish-stemmer.js'
    js_stemmer_code = js_stemmer
    stopwords = spanish_stopwords

    def init(self, options):
        # type: (Any) -> None
        self.stemmer = snowballstemmer.stemmer('spanish')

    def stem(self, word):
<<<<<<< HEAD
        # type: (unicode) -> unicode
        return self.stemmer.stemWord(word)
=======
        return self.stemmer.stemWord(word.lower())
>>>>>>> cb8c6593
<|MERGE_RESOLUTION|>--- conflicted
+++ resolved
@@ -377,9 +377,5 @@
         self.stemmer = snowballstemmer.stemmer('spanish')
 
     def stem(self, word):
-<<<<<<< HEAD
         # type: (unicode) -> unicode
-        return self.stemmer.stemWord(word)
-=======
-        return self.stemmer.stemWord(word.lower())
->>>>>>> cb8c6593
+        return self.stemmer.stemWord(word.lower())