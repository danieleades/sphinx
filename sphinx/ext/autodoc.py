# -*- coding: utf-8 -*-
"""
    sphinx.ext.autodoc
    ~~~~~~~~~~~~~~~~~~

    Automatically insert docstrings for functions, classes or whole modules into
    the doctree, thus avoiding duplication between docstrings and documentation
    for those who like elaborate docstrings.

    :copyright: Copyright 2007-2010 by the Sphinx team, see AUTHORS.
    :license: BSD, see LICENSE for details.
"""

import re
import sys
import inspect
from types import FunctionType, BuiltinFunctionType, MethodType, ClassType

from docutils import nodes
from docutils.utils import assemble_option_dict
from docutils.statemachine import ViewList

from sphinx.util import rpartition, force_decode
from sphinx.locale import _
from sphinx.pycode import ModuleAnalyzer, PycodeError
from sphinx.application import ExtensionError
from sphinx.util.nodes import nested_parse_with_titles
from sphinx.util.compat import Directive
from sphinx.util.inspect import isdescriptor, safe_getmembers, safe_getattr
from sphinx.util.docstrings import prepare_docstring


try:
    base_exception = BaseException
except NameError:
    base_exception = Exception


#: extended signature RE: with explicit module name separated by ::
py_ext_sig_re = re.compile(
    r'''^ ([\w.]+::)?            # explicit module name
          ([\w.]+\.)?            # module and/or class name(s)
          (\w+)  \s*             # thing name
          (?: \((.*)\)           # optional: arguments
           (?:\s* -> \s* (.*))?  #           return annotation
          )? $                   # and nothing more
          ''', re.VERBOSE)


class DefDict(dict):
    """A dict that returns a default on nonexisting keys."""
    def __init__(self, default):
        dict.__init__(self)
        self.default = default
    def __getitem__(self, key):
        try:
            return dict.__getitem__(self, key)
        except KeyError:
            return self.default
    def __nonzero__(self):
        # docutils check "if option_spec"
        return True

identity = lambda x: x


class Options(dict):
    """A dict/attribute hybrid that returns None on nonexisting keys."""
    def __getattr__(self, name):
        try:
            return self[name.replace('_', '-')]
        except KeyError:
            return None


ALL = object()
INSTANCEATTR = object()

def members_option(arg):
    """Used to convert the :members: option to auto directives."""
    if arg is None:
        return ALL
    return [x.strip() for x in arg.split(',')]

def members_set_option(arg):
    """Used to convert the :members: option to auto directives."""
    if arg is None:
        return ALL
    return set(x.strip() for x in arg.split(','))

def bool_option(arg):
    """Used to convert flag options to auto directives.  (Instead of
    directives.flag(), which returns None.)"""
    return True


class AutodocReporter(object):
    """
    A reporter replacement that assigns the correct source name
    and line number to a system message, as recorded in a ViewList.
    """
    def __init__(self, viewlist, reporter):
        self.viewlist = viewlist
        self.reporter = reporter

    def __getattr__(self, name):
        return getattr(self.reporter, name)

    def system_message(self, level, message, *children, **kwargs):
        if 'line' in kwargs:
            try:
                source, line = self.viewlist.items[kwargs['line']]
            except IndexError:
                pass
            else:
                kwargs['source'] = source
                kwargs['line'] = line
        return self.reporter.system_message(level, message,
                                            *children, **kwargs)

    def debug(self, *args, **kwargs):
        if self.reporter.debug_flag:
            return self.system_message(0, *args, **kwargs)

    def info(self, *args, **kwargs):
        return self.system_message(1, *args, **kwargs)

    def warning(self, *args, **kwargs):
        return self.system_message(2, *args, **kwargs)

    def error(self, *args, **kwargs):
        return self.system_message(3, *args, **kwargs)

    def severe(self, *args, **kwargs):
        return self.system_message(4, *args, **kwargs)


# Some useful event listener factories for autodoc-process-docstring.

def cut_lines(pre, post=0, what=None):
    """
    Return a listener that removes the first *pre* and last *post*
    lines of every docstring.  If *what* is a sequence of strings,
    only docstrings of a type in *what* will be processed.

    Use like this (e.g. in the ``setup()`` function of :file:`conf.py`)::

       from sphinx.ext.autodoc import cut_lines
       app.connect('autodoc-process-docstring', cut_lines(4, what=['module']))

    This can (and should) be used in place of :confval:`automodule_skip_lines`.
    """
    def process(app, what_, name, obj, options, lines):
        if what and what_ not in what:
            return
        del lines[:pre]
        if post:
            # remove one trailing blank line.
            if lines and not lines[-1]:
                lines.pop(-1)
            del lines[-post:]
        # make sure there is a blank line at the end
        if lines and lines[-1]:
            lines.append('')
    return process

def between(marker, what=None, keepempty=False):
    """
    Return a listener that only keeps lines between lines that match the
    *marker* regular expression.  If no line matches, the resulting docstring
    would be empty, so no change will be made unless *keepempty* is true.

    If *what* is a sequence of strings, only docstrings of a type in *what* will
    be processed.
    """
    marker_re = re.compile(marker)
    def process(app, what_, name, obj, options, lines):
        if what and what_ not in what:
            return
        deleted = 0
        delete = True
        orig_lines = lines[:]
        for i, line in enumerate(orig_lines):
            if delete:
                lines.pop(i - deleted)
                deleted += 1
            if marker_re.match(line):
                delete = not delete
                if delete:
                    lines.pop(i - deleted)
                    deleted += 1
        if not lines and not keepempty:
            lines[:] = orig_lines
        # make sure there is a blank line at the end
        if lines and lines[-1]:
            lines.append('')
    return process


class Documenter(object):
    """
    A Documenter knows how to autodocument a single object type.  When
    registered with the AutoDirective, it will be used to document objects
    of that type when needed by autodoc.

    Its *objtype* attribute selects what auto directive it is assigned to
    (the directive name is 'auto' + objtype), and what directive it generates
    by default, though that can be overridden by an attribute called
    *directivetype*.

    A Documenter has an *option_spec* that works like a docutils directive's;
    in fact, it will be used to parse an auto directive's options that matches
    the documenter.
    """
    #: name by which the directive is called (auto...) and the default
    #: generated directive name
    objtype = 'object'
    #: indentation by which to indent the directive content
    content_indent = u'   '
    #: priority if multiple documenters return True from can_document_member
    priority = 0
    #: order if autodoc_member_order is set to 'groupwise'
    member_order = 0

    option_spec = {'noindex': bool_option}

    @staticmethod
    def get_attr(obj, name, *defargs):
        """getattr() override for types such as Zope interfaces."""
        for typ, func in AutoDirective._special_attrgetters.iteritems():
            if isinstance(obj, typ):
                return func(obj, name, *defargs)
        return safe_getattr(obj, name, *defargs)

    @classmethod
    def can_document_member(cls, member, membername, isattr, parent):
        """Called to see if a member can be documented by this documenter."""
        raise NotImplementedError('must be implemented in subclasses')

    def __init__(self, directive, name, indent=u''):
        self.directive = directive
        self.env = directive.env
        self.options = directive.genopt
        self.name = name
        self.indent = indent
        # the module and object path within the module, and the fully
        # qualified name (all set after resolve_name succeeds)
        self.modname = None
        self.module = None
        self.objpath = None
        self.fullname = None
        # extra signature items (arguments and return annotation,
        # also set after resolve_name succeeds)
        self.args = None
        self.retann = None
        # the object to document (set after import_object succeeds)
        self.object = None
        # the module analyzer to get at attribute docs, or None
        self.analyzer = None

    def add_line(self, line, source, *lineno):
        """Append one line of generated reST to the output."""
        self.directive.result.append(self.indent + line, source, *lineno)

    def resolve_name(self, modname, parents, path, base):
        """
        Resolve the module and name of the object to document given by the
        arguments and the current module/class.

        Must return a pair of the module name and a chain of attributes; for
        example, it would return ``('zipfile', ['ZipFile', 'open'])`` for the
        ``zipfile.ZipFile.open`` method.
        """
        raise NotImplementedError('must be implemented in subclasses')

    def parse_name(self):
        """
        Determine what module to import and what attribute to document.

        Returns True and sets *self.modname*, *self.objpath*, *self.fullname*,
        *self.args* and *self.retann* if parsing and resolving was successful.
        """
        # first, parse the definition -- auto directives for classes and
        # functions can contain a signature which is then used instead of
        # an autogenerated one
        try:
            explicit_modname, path, base, args, retann = \
                 py_ext_sig_re.match(self.name).groups()
        except AttributeError:
            self.directive.warn('invalid signature for auto%s (%r)' %
                                (self.objtype, self.name))
            return False

        # support explicit module and class name separation via ::
        if explicit_modname is not None:
            modname = explicit_modname[:-2]
            parents = path and path.rstrip('.').split('.') or []
        else:
            modname = None
            parents = []

        self.modname, self.objpath = \
                      self.resolve_name(modname, parents, path, base)

        if not self.modname:
            return False

        self.args = args
        self.retann = retann
        self.fullname = (self.modname or '') + \
                        (self.objpath and '.' + '.'.join(self.objpath) or '')
        return True

    def import_object(self):
        """
        Import the object given by *self.modname* and *self.objpath* and sets
        it as *self.object*.

        Returns True if successful, False if an error occurred.
        """
        try:
            __import__(self.modname)
            obj = self.module = sys.modules[self.modname]
            for part in self.objpath:
                obj = self.get_attr(obj, part)
            self.object = obj
            return True
        # this used to only catch SyntaxError, ImportError and AttributeError,
        # but importing modules with side effects can raise all kinds of errors
        except Exception, err:
            self.directive.warn(
                'autodoc can\'t import/find %s %r, it reported error: '
                '"%s", please check your spelling and sys.path' %
                (self.objtype, str(self.fullname), err))
            return False

    def get_real_modname(self):
        """
        Get the real module name of an object to document.  (It can differ
        from the name of the module through which the object was imported.)
        """
        return self.get_attr(self.object, '__module__', None) or self.modname

    def check_module(self):
        """
        Check if *self.object* is really defined in the module given by
        *self.modname*.
        """
        modname = self.get_attr(self.object, '__module__', None)
        if modname and modname != self.modname:
            return False
        return True

    def format_args(self):
        """
        Format the argument signature of *self.object*.  Should return None if
        the object does not have a signature.
        """
        return None

    def format_name(self):
        """
        Format the name of *self.object*.  This normally should be something
        that can be parsed by the generated directive, but doesn't need to be
        (Sphinx will display it unparsed then).
        """
        # normally the name doesn't contain the module (except for module
        # directives of course)
        return '.'.join(self.objpath) or self.modname

    def format_signature(self):
        """
        Format the signature (arguments and return annotation) of the object.
        Let the user process it via the ``autodoc-process-signature`` event.
        """
        if self.args is not None:
            # signature given explicitly
            args = "(%s)" % self.args
        else:
            # try to introspect the signature
            try:
                args = self.format_args()
            except Exception, err:
                self.directive.warn('error while formatting arguments for '
                                    '%s: %s' % (self.fullname, err))
                args = None

        retann = self.retann

        result = self.env.app.emit_firstresult(
            'autodoc-process-signature', self.objtype, self.fullname,
            self.object, self.options, args, retann)
        if result:
            args, retann = result

        if args is not None:
            return args + (retann and (' -> %s' % retann) or '')
        else:
            return ''

    def add_directive_header(self, sig):
        """Add the directive header and options to the generated content."""
        domain = getattr(self, 'domain', 'py')
        directive = getattr(self, 'directivetype', self.objtype)
        name = self.format_name()
        self.add_line(u'.. %s:%s:: %s%s' % (domain, directive, name, sig),
                      '<autodoc>')
        if self.options.noindex:
            self.add_line(u'   :noindex:', '<autodoc>')
        if self.objpath:
            # Be explicit about the module, this is necessary since .. class::
            # etc. don't support a prepended module name
            self.add_line(u'   :module: %s' % self.modname, '<autodoc>')

    def get_doc(self, encoding=None):
        """Decode and return lines of the docstring(s) for the object."""
        docstring = self.get_attr(self.object, '__doc__', None)
        if docstring:
            # make sure we have Unicode docstrings, then sanitize and split
            # into lines
            return [prepare_docstring(force_decode(docstring, encoding))]
        return []

    def process_doc(self, docstrings):
        """Let the user process the docstrings before adding them."""
        for docstringlines in docstrings:
            if self.env.app:
                # let extensions preprocess docstrings
                self.env.app.emit('autodoc-process-docstring',
                                  self.objtype, self.fullname, self.object,
                                  self.options, docstringlines)
            for line in docstringlines:
                yield line

    def add_content(self, more_content, no_docstring=False):
        """Add content from docstrings, attribute documentation and user."""
        # set sourcename and add content from attribute documentation
        if self.analyzer:
            # prevent encoding errors when the file name is non-ASCII
            filename = unicode(self.analyzer.srcname,
                               sys.getfilesystemencoding(), 'replace')
            sourcename = u'%s:docstring of %s' % (filename, self.fullname)

            attr_docs = self.analyzer.find_attr_docs()
            if self.objpath:
                key = ('.'.join(self.objpath[:-1]), self.objpath[-1])
                if key in attr_docs:
                    no_docstring = True
                    docstrings = [attr_docs[key]]
                    for i, line in enumerate(self.process_doc(docstrings)):
                        self.add_line(line, sourcename, i)
        else:
            sourcename = u'docstring of %s' % self.fullname

        # add content from docstrings
        if not no_docstring:
            encoding = self.analyzer and self.analyzer.encoding
            docstrings = self.get_doc(encoding)
            for i, line in enumerate(self.process_doc(docstrings)):
                self.add_line(line, sourcename, i)

        # add additional content (e.g. from document), if present
        if more_content:
            for line, src in zip(more_content.data, more_content.items):
                self.add_line(line, src[0], src[1])

    def get_object_members(self, want_all):
        """
        Return `(members_check_module, members)` where `members` is a
        list of `(membername, member)` pairs of the members of *self.object*.

        If *want_all* is True, return all members.  Else, only return those
        members given by *self.options.members* (which may also be none).
        """
        if not want_all:
            if not self.options.members:
                return False, []
            # specific members given
            ret = []
            for mname in self.options.members:
                try:
                    ret.append((mname, self.get_attr(self.object, mname)))
                except AttributeError:
                    self.directive.warn('missing attribute %s in object %s'
                                        % (mname, self.fullname))
            return False, ret

        if self.options.inherited_members:
            # safe_getmembers() uses dir() which pulls in members from all
            # base classes
            members = safe_getmembers(self.object)
        else:
            # __dict__ contains only the members directly defined in
            # the class (but get them via getattr anyway, to e.g. get
            # unbound method objects instead of function objects);
            # using keys() because apparently there are objects for which
            # __dict__ changes while getting attributes
            obj_dict = self.get_attr(self.object, '__dict__')
            members = [(mname, self.get_attr(self.object, mname, None))
                       for mname in obj_dict.keys()]
        membernames = set(m[0] for m in members)
        # add instance attributes from the analyzer
        if self.analyzer:
            attr_docs = self.analyzer.find_attr_docs()
            namespace = '.'.join(self.objpath)
            for item in attr_docs.iteritems():
                if item[0][0] == namespace:
                    if item[0][1] not in membernames:
                        members.append((item[0][1], INSTANCEATTR))
        return False, sorted(members)

    def filter_members(self, members, want_all):
        """
        Filter the given member list: members are skipped if

        - they are private (except if given explicitly)
        - they are undocumented (except if undoc-members is given)

        The user can override the skipping decision by connecting to the
        ``autodoc-skip-member`` event.
        """
        ret = []

        # search for members in source code too
        namespace = '.'.join(self.objpath)  # will be empty for modules

        if self.analyzer:
            attr_docs = self.analyzer.find_attr_docs()
        else:
            attr_docs = {}

        # process members and determine which to skip
        for (membername, member) in members:
            # if isattr is True, the member is documented as an attribute
            isattr = False

            if want_all and membername.startswith('_'):
                # ignore members whose name starts with _ by default
                skip = True
            elif (namespace, membername) in attr_docs:
                # keep documented attributes
                skip = False
                isattr = True
            else:
                # ignore undocumented members if :undoc-members:
                # is not given
                doc = self.get_attr(member, '__doc__', None)
                skip = not self.options.undoc_members and not doc

            # give the user a chance to decide whether this member
            # should be skipped
            if self.env.app:
                # let extensions preprocess docstrings
                skip_user = self.env.app.emit_firstresult(
                    'autodoc-skip-member', self.objtype, membername, member,
                    skip, self.options)
                if skip_user is not None:
                    skip = skip_user
            if skip:
                continue

            ret.append((membername, member, isattr))

        return ret

    def document_members(self, all_members=False):
        """
        Generate reST for member documentation.  If *all_members* is True,
        do all members, else those given by *self.options.members*.
        """
        # set current namespace for finding members
        self.env.temp_data['autodoc:module'] = self.modname
        if self.objpath:
            self.env.temp_data['autodoc:class'] = self.objpath[0]

        want_all = all_members or self.options.inherited_members or \
                   self.options.members is ALL
        # find out which members are documentable
        members_check_module, members = self.get_object_members(want_all)

        # remove members given by exclude-members
        if self.options.exclude_members:
            members = [(membername, member) for (membername, member) in members
                       if membername not in self.options.exclude_members]

        # document non-skipped members
        memberdocumenters = []
        for (mname, member, isattr) in self.filter_members(members, want_all):
            classes = [cls for cls in AutoDirective._registry.itervalues()
                       if cls.can_document_member(member, mname, isattr, self)]
            if not classes:
                # don't know how to document this member
                continue
            # prefer the documenter with the highest priority
            classes.sort(key=lambda cls: cls.priority)
            # give explicitly separated module name, so that members
            # of inner classes can be documented
            full_mname = self.modname + '::' + \
                              '.'.join(self.objpath + [mname])
<<<<<<< HEAD
            memberdocumenters.append(
                classes[-1](self.directive, full_mname, self.indent))
        member_order = self.options.member_order or \
                       self.env.config.autodoc_member_order
        if member_order == 'groupwise':
            # sort by group; relies on stable sort to keep items in the
            # same group sorted alphabetically
            memberdocumenters.sort(key=lambda d: d.member_order)
        elif member_order == 'bysource' and self.analyzer:
            # sort by source order, by virtue of the module analyzer
            tagorder = self.analyzer.tagorder
            def keyfunc(documenter):
                fullname = documenter.name.split('::')[1]
                return tagorder.get(fullname, len(tagorder))
            memberdocumenters.sort(key=keyfunc)
=======
            documenter = classes[-1](self.directive, full_mname, self.indent)
            memberdocumenters.append((documenter, isattr))

        if (self.options.member_order or self.env.config.autodoc_member_order) \
               == 'groupwise':
            # sort by group; relies on stable sort to keep items in the
            # same group sorted alphabetically
            memberdocumenters.sort(key=lambda d: d[0].member_order)
>>>>>>> 3f1092fc

        for documenter, isattr in memberdocumenters:
            documenter.generate(
                all_members=True, real_modname=self.real_modname,
                check_module=members_check_module and not isattr)

        # reset current objects
        self.env.temp_data['autodoc:module'] = None
        self.env.temp_data['autodoc:class'] = None

    def generate(self, more_content=None, real_modname=None,
                 check_module=False, all_members=False):
        """
        Generate reST for the object given by *self.name*, and possibly members.

        If *more_content* is given, include that content. If *real_modname* is
        given, use that module name to find attribute docs. If *check_module* is
        True, only generate if the object is defined in the module name it is
        imported from. If *all_members* is True, document all members.
        """
        if not self.parse_name():
            # need a module to import
            self.directive.warn(
                'don\'t know which module to import for autodocumenting '
                '%r (try placing a "module" or "currentmodule" directive '
                'in the document, or giving an explicit module name)'
                % self.name)
            return

        # now, import the module and get object to document
        if not self.import_object():
            return

        # If there is no real module defined, figure out which to use.
        # The real module is used in the module analyzer to look up the module
        # where the attribute documentation would actually be found in.
        # This is used for situations where you have a module that collects the
        # functions and classes of internal submodules.
        self.real_modname = real_modname or self.get_real_modname()

        # try to also get a source code analyzer for attribute docs
        try:
            self.analyzer = ModuleAnalyzer.for_module(self.real_modname)
            # parse right now, to get PycodeErrors on parsing (results will
            # be cached anyway)
            self.analyzer.find_attr_docs()
        except PycodeError, err:
            # no source file -- e.g. for builtin and C modules
            self.analyzer = None
            # at least add the module.__file__ as a dependency
            if hasattr(self.module, '__file__') and self.module.__file__:
                self.directive.filename_set.add(self.module.__file__)
        else:
            self.directive.filename_set.add(self.analyzer.srcname)

        # check __module__ of object (for members not given explicitly)
        if check_module:
            if not self.check_module():
                return

        # make sure that the result starts with an empty line.  This is
        # necessary for some situations where another directive preprocesses
        # reST and no starting newline is present
        self.add_line(u'', '')

        # format the object's signature, if any
        sig = self.format_signature()

        # generate the directive header and options, if applicable
        self.add_directive_header(sig)
        self.add_line(u'', '<autodoc>')

        # e.g. the module directive doesn't have content
        self.indent += self.content_indent

        # add all content (from docstrings, attribute docs etc.)
        self.add_content(more_content)

        # document members, if possible
        self.document_members(all_members)


class ModuleDocumenter(Documenter):
    """
    Specialized Documenter subclass for modules.
    """
    objtype = 'module'
    content_indent = u''

    option_spec = {
        'members': members_option, 'undoc-members': bool_option,
        'noindex': bool_option, 'inherited-members': bool_option,
        'show-inheritance': bool_option, 'synopsis': identity,
        'platform': identity, 'deprecated': bool_option,
        'member-order': identity, 'exclude-members': members_set_option,
    }

    @classmethod
    def can_document_member(cls, member, membername, isattr, parent):
        # don't document submodules automatically
        return False

    def resolve_name(self, modname, parents, path, base):
        if modname is not None:
            self.directive.warn('"::" in automodule name doesn\'t make sense')
        return (path or '') + base, []

    def parse_name(self):
        ret = Documenter.parse_name(self)
        if self.args or self.retann:
            self.directive.warn('signature arguments or return annotation '
                                'given for automodule %s' % self.fullname)
        return ret

    def add_directive_header(self, sig):
        Documenter.add_directive_header(self, sig)

        # add some module-specific options
        if self.options.synopsis:
            self.add_line(
                u'   :synopsis: ' + self.options.synopsis, '<autodoc>')
        if self.options.platform:
            self.add_line(
                u'   :platform: ' + self.options.platform, '<autodoc>')
        if self.options.deprecated:
            self.add_line(u'   :deprecated:', '<autodoc>')

    def get_object_members(self, want_all):
        if want_all:
            if not hasattr(self.object, '__all__'):
                # for implicit module members, check __module__ to avoid
                # documenting imported objects
                return True, safe_getmembers(self.object)
            else:
                memberlist = self.object.__all__
        else:
            memberlist = self.options.members or []
        ret = []
        for mname in memberlist:
            try:
                ret.append((mname, safe_getattr(self.object, mname)))
            except AttributeError:
                self.directive.warn(
                    'missing attribute mentioned in :members: or __all__: '
                    'module %s, attribute %s' % (
                    safe_getattr(self.object, '__name__', '???'), mname))
        return False, ret


class ModuleLevelDocumenter(Documenter):
    """
    Specialized Documenter subclass for objects on module level (functions,
    classes, data/constants).
    """
    def resolve_name(self, modname, parents, path, base):
        if modname is None:
            if path:
                modname = path.rstrip('.')
            else:
                # if documenting a toplevel object without explicit module,
                # it can be contained in another auto directive ...
                modname = self.env.temp_data.get('autodoc:module')
                # ... or in the scope of a module directive
                if not modname:
                    modname = self.env.temp_data.get('py:module')
                # ... else, it stays None, which means invalid
        return modname, parents + [base]


class ClassLevelDocumenter(Documenter):
    """
    Specialized Documenter subclass for objects on class level (methods,
    attributes).
    """
    def resolve_name(self, modname, parents, path, base):
        if modname is None:
            if path:
                mod_cls = path.rstrip('.')
            else:
                mod_cls = None
                # if documenting a class-level object without path,
                # there must be a current class, either from a parent
                # auto directive ...
                mod_cls = self.env.temp_data.get('autodoc:class')
                # ... or from a class directive
                if mod_cls is None:
                    mod_cls = self.env.temp_data.get('py:class')
                # ... if still None, there's no way to know
                if mod_cls is None:
                    return None, []
            modname, cls = rpartition(mod_cls, '.')
            parents = [cls]
            # if the module name is still missing, get it like above
            if not modname:
                modname = self.env.temp_data.get('autodoc:module')
            if not modname:
                modname = self.env.temp_data.get('py:module')
            # ... else, it stays None, which means invalid
        return modname, parents + [base]


class FunctionDocumenter(ModuleLevelDocumenter):
    """
    Specialized Documenter subclass for functions.
    """
    objtype = 'function'
    member_order = 30

    @classmethod
    def can_document_member(cls, member, membername, isattr, parent):
        return isinstance(member, (FunctionType, BuiltinFunctionType))

    def format_args(self):
        if inspect.isbuiltin(self.object) or \
               inspect.ismethoddescriptor(self.object):
            # can never get arguments of a C function or method
            return None
        try:
            argspec = inspect.getargspec(self.object)
        except TypeError:
            # if a class should be documented as function (yay duck
            # typing) we try to use the constructor signature as function
            # signature without the first argument.
            try:
                argspec = inspect.getargspec(self.object.__new__)
            except TypeError:
                argspec = inspect.getargspec(self.object.__init__)
                if argspec[0]:
                    del argspec[0][0]
        return inspect.formatargspec(*argspec)

    def document_members(self, all_members=False):
        pass


class ClassDocumenter(ModuleLevelDocumenter):
    """
    Specialized Documenter subclass for classes.
    """
    objtype = 'class'
    member_order = 20
    option_spec = {
        'members': members_option, 'undoc-members': bool_option,
        'noindex': bool_option, 'inherited-members': bool_option,
        'show-inheritance': bool_option, 'member-order': identity,
        'exclude-members': members_set_option,
    }

    @classmethod
    def can_document_member(cls, member, membername, isattr, parent):
        return isinstance(member, (type, ClassType))

    def import_object(self):
        ret = ModuleLevelDocumenter.import_object(self)
        # if the class is documented under another name, document it
        # as data/attribute
        if ret:
            if hasattr(self.object, '__name__'):
                self.doc_as_attr = (self.objpath[-1] != self.object.__name__)
            else:
                self.doc_as_attr = True
        return ret

    def format_args(self):
        # for classes, the relevant signature is the __init__ method's
        initmeth = self.get_attr(self.object, '__init__', None)
        # classes without __init__ method, default __init__ or
        # __init__ written in C?
        if initmeth is None or initmeth is object.__init__ or not \
               (inspect.ismethod(initmeth) or inspect.isfunction(initmeth)):
            return None
        try:
            argspec = inspect.getargspec(initmeth)
        except TypeError:
            # still not possible: happens e.g. for old-style classes
            # with __init__ in C
            return None
        if argspec[0] and argspec[0][0] in ('cls', 'self'):
            del argspec[0][0]
        return inspect.formatargspec(*argspec)

    def format_signature(self):
        if self.doc_as_attr:
            return ''
        return ModuleLevelDocumenter.format_signature(self)

    def add_directive_header(self, sig):
        if self.doc_as_attr:
            self.directivetype = 'attribute'
        Documenter.add_directive_header(self, sig)

        # add inheritance info, if wanted
        if not self.doc_as_attr and self.options.show_inheritance:
            self.add_line(u'', '<autodoc>')
            if len(self.object.__bases__):
                bases = [b.__module__ == '__builtin__' and
                         u':class:`%s`' % b.__name__ or
                         u':class:`%s.%s`' % (b.__module__, b.__name__)
                         for b in self.object.__bases__]
                self.add_line(_(u'   Bases: %s') % ', '.join(bases),
                              '<autodoc>')

    def get_doc(self, encoding=None):
        content = self.env.config.autoclass_content

        docstrings = []
        docstring = self.get_attr(self.object, '__doc__', None)
        if docstring:
            docstrings.append(docstring)

        # for classes, what the "docstring" is can be controlled via a
        # config value; the default is only the class docstring
        if content in ('both', 'init'):
            initdocstring = self.get_attr(
                self.get_attr(self.object, '__init__', None), '__doc__')
            # for new-style classes, no __init__ means default __init__
            if initdocstring == object.__init__.__doc__:
                initdocstring = None
            if initdocstring:
                if content == 'init':
                    docstrings = [initdocstring]
                else:
                    docstrings.append(initdocstring)

        return [prepare_docstring(force_decode(docstring, encoding))
                for docstring in docstrings]

    def add_content(self, more_content, no_docstring=False):
        if self.doc_as_attr:
            classname = safe_getattr(self.object, '__name__', None)
            if classname:
                content = ViewList(
                    [_('alias of :class:`%s`') % classname], source='')
                ModuleLevelDocumenter.add_content(self, content,
                                                  no_docstring=True)
        else:
            ModuleLevelDocumenter.add_content(self, more_content)

    def document_members(self, all_members=False):
        if self.doc_as_attr:
            return
        ModuleLevelDocumenter.document_members(self, all_members)


class ExceptionDocumenter(ClassDocumenter):
    """
    Specialized ClassDocumenter subclass for exceptions.
    """
    objtype = 'exception'
    member_order = 10

    # needs a higher priority than ClassDocumenter
    priority = 10

    @classmethod
    def can_document_member(cls, member, membername, isattr, parent):
        return isinstance(member, (type, ClassType)) and \
               issubclass(member, base_exception)


class DataDocumenter(ModuleLevelDocumenter):
    """
    Specialized Documenter subclass for data items.
    """
    objtype = 'data'
    member_order = 40

    @classmethod
    def can_document_member(cls, member, membername, isattr, parent):
        return isinstance(parent, ModuleDocumenter) and isattr

    def document_members(self, all_members=False):
        pass


class MethodDocumenter(ClassLevelDocumenter):
    """
    Specialized Documenter subclass for methods (normal, static and class).
    """
    objtype = 'method'
    member_order = 50
    priority = 0

    @classmethod
    def can_document_member(cls, member, membername, isattr, parent):
        return inspect.isroutine(member) and \
               not isinstance(parent, ModuleDocumenter)

    def import_object(self):
        ret = ClassLevelDocumenter.import_object(self)
        if isinstance(self.object, classmethod) or \
               (isinstance(self.object, MethodType) and
                self.object.im_self is not None):
            self.directivetype = 'classmethod'
            # document class and static members before ordinary ones
            self.member_order = self.member_order - 1
        elif isinstance(self.object, FunctionType) or \
             (isinstance(self.object, BuiltinFunctionType) and
              self.object.__self__ is not None):
            self.directivetype = 'staticmethod'
            # document class and static members before ordinary ones
            self.member_order = self.member_order - 1
        else:
            self.directivetype = 'method'
        return ret

    def format_args(self):
        if inspect.isbuiltin(self.object) or \
               inspect.ismethoddescriptor(self.object):
            # can never get arguments of a C function or method
            return None
        argspec = inspect.getargspec(self.object)
        if argspec[0] and argspec[0][0] in ('cls', 'self'):
            del argspec[0][0]
        return inspect.formatargspec(*argspec)

    def document_members(self, all_members=False):
        pass


class AttributeDocumenter(ClassLevelDocumenter):
    """
    Specialized Documenter subclass for attributes.
    """
    objtype = 'attribute'
    member_order = 60

    # must be higher than the MethodDocumenter, else it will recognize
    # some non-data descriptors as methods
    priority = 10

    method_types = (FunctionType, BuiltinFunctionType, MethodType)

    @classmethod
    def can_document_member(cls, member, membername, isattr, parent):
        isdatadesc = isdescriptor(member) and not \
                     isinstance(member, cls.method_types)
        return isdatadesc or \
               (isattr and not isinstance(parent, ModuleDocumenter))

    def document_members(self, all_members=False):
        pass


class InstanceAttributeDocumenter(AttributeDocumenter):
    """
    Specialized Documenter subclass for attributes that cannot be imported
    because they are instance attributes (e.g. assigned in __init__).
    """
    objtype = 'instanceattribute'
    directivetype = 'attribute'
    member_order = 60

    # must be higher than AttributeDocumenter
    priority = 11

    @classmethod
    def can_document_member(cls, member, membername, isattr, parent):
        """This documents only INSTANCEATTR members."""
        return isattr and (member is INSTANCEATTR)

    def import_object(self):
        """Never import anything."""
        # disguise as an attribute
        self.objtype = 'attribute'
        return True

    def add_content(self, more_content, no_docstring=False):
        """Never try to get a docstring from the object."""
        AttributeDocumenter.add_content(self, more_content, no_docstring=True)


class AutoDirective(Directive):
    """
    The AutoDirective class is used for all autodoc directives.  It dispatches
    most of the work to one of the Documenters, which it selects through its
    *_registry* dictionary.

    The *_special_attrgetters* attribute is used to customize ``getattr()``
    calls that the Documenters make; its entries are of the form ``type:
    getattr_function``.

    Note: When importing an object, all items along the import chain are
    accessed using the descendant's *_special_attrgetters*, thus this
    dictionary should include all necessary functions for accessing
    attributes of the parents.
    """
    # a registry of objtype -> documenter class
    _registry = {}

    # a registry of type -> getattr function
    _special_attrgetters = {}

    # flags that can be given in autodoc_default_flags
    _default_flags = set(['members', 'undoc-members', 'inherited-members',
                          'show-inheritance'])

    # standard docutils directive settings
    has_content = True
    required_arguments = 1
    optional_arguments = 0
    final_argument_whitespace = True
    # allow any options to be passed; the options are parsed further
    # by the selected Documenter
    option_spec = DefDict(identity)

    def warn(self, msg):
        self.warnings.append(self.reporter.warning(msg, line=self.lineno))

    def run(self):
        self.filename_set = set()  # a set of dependent filenames
        self.reporter = self.state.document.reporter
        self.env = self.state.document.settings.env
        self.warnings = []
        self.result = ViewList()

        # find out what documenter to call
        objtype = self.name[4:]
        doc_class = self._registry[objtype]
        # add default flags
        for flag in self._default_flags:
            if flag not in doc_class.option_spec:
                continue
            negated = self.options.pop('no-' + flag, 'not given') is None
            if flag in self.env.config.autodoc_default_flags and \
               not negated:
                self.options[flag] = None
        # process the options with the selected documenter's option_spec
        self.genopt = Options(assemble_option_dict(
            self.options.items(), doc_class.option_spec))
        # generate the output
        documenter = doc_class(self, self.arguments[0])
        documenter.generate(more_content=self.content)
        if not self.result:
            return self.warnings

        # record all filenames as dependencies -- this will at least
        # partially make automatic invalidation possible
        for fn in self.filename_set:
            self.state.document.settings.record_dependencies.add(fn)

        # use a custom reporter that correctly assigns lines to source
        # filename/description and lineno
        old_reporter = self.state.memo.reporter
        self.state.memo.reporter = AutodocReporter(self.result,
                                                   self.state.memo.reporter)

        if self.name == 'automodule':
            node = nodes.section()
            # necessary so that the child nodes get the right source/line set
            node.document = self.state.document
            nested_parse_with_titles(self.state, self.result, node)
        else:
            node = nodes.paragraph()
            node.document = self.state.document
            self.state.nested_parse(self.result, 0, node)
        self.state.memo.reporter = old_reporter
        return self.warnings + node.children


def add_documenter(cls):
    """Register a new Documenter."""
    if not issubclass(cls, Documenter):
        raise ExtensionError('autodoc documenter %r must be a subclass '
                             'of Documenter' % cls)
    # actually, it should be possible to override Documenters
    #if cls.objtype in AutoDirective._registry:
    #    raise ExtensionError('autodoc documenter for %r is already '
    #                         'registered' % cls.objtype)
    AutoDirective._registry[cls.objtype] = cls


def setup(app):
    app.add_autodocumenter(ModuleDocumenter)
    app.add_autodocumenter(ClassDocumenter)
    app.add_autodocumenter(ExceptionDocumenter)
    app.add_autodocumenter(DataDocumenter)
    app.add_autodocumenter(FunctionDocumenter)
    app.add_autodocumenter(MethodDocumenter)
    app.add_autodocumenter(AttributeDocumenter)
    app.add_autodocumenter(InstanceAttributeDocumenter)

    app.add_config_value('autoclass_content', 'class', True)
    app.add_config_value('autodoc_member_order', 'alphabetic', True)
    app.add_config_value('autodoc_default_flags', [], True)
    app.add_event('autodoc-process-docstring')
    app.add_event('autodoc-process-signature')
    app.add_event('autodoc-skip-member')<|MERGE_RESOLUTION|>--- conflicted
+++ resolved
@@ -597,32 +597,21 @@
             # of inner classes can be documented
             full_mname = self.modname + '::' + \
                               '.'.join(self.objpath + [mname])
-<<<<<<< HEAD
-            memberdocumenters.append(
-                classes[-1](self.directive, full_mname, self.indent))
+            documenter = classes[-1](self.directive, full_mname, self.indent)
+            memberdocumenters.append((documenter, isattr))
         member_order = self.options.member_order or \
                        self.env.config.autodoc_member_order
         if member_order == 'groupwise':
             # sort by group; relies on stable sort to keep items in the
             # same group sorted alphabetically
-            memberdocumenters.sort(key=lambda d: d.member_order)
+            memberdocumenters.sort(key=lambda e: e[0].member_order)
         elif member_order == 'bysource' and self.analyzer:
             # sort by source order, by virtue of the module analyzer
             tagorder = self.analyzer.tagorder
-            def keyfunc(documenter):
-                fullname = documenter.name.split('::')[1]
+            def keyfunc(entry):
+                fullname = entry[0].name.split('::')[1]
                 return tagorder.get(fullname, len(tagorder))
             memberdocumenters.sort(key=keyfunc)
-=======
-            documenter = classes[-1](self.directive, full_mname, self.indent)
-            memberdocumenters.append((documenter, isattr))
-
-        if (self.options.member_order or self.env.config.autodoc_member_order) \
-               == 'groupwise':
-            # sort by group; relies on stable sort to keep items in the
-            # same group sorted alphabetically
-            memberdocumenters.sort(key=lambda d: d[0].member_order)
->>>>>>> 3f1092fc
 
         for documenter, isattr in memberdocumenters:
             documenter.generate(
