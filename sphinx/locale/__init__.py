--- conflicted
+++ resolved
@@ -1,14 +1,9 @@
 """Locale utilities."""
 
 import locale
-<<<<<<< HEAD
 from collections import UserString, defaultdict
-from gettext import NullTranslations
-from pathlib import Path
-=======
 from gettext import NullTranslations, translation
 from os import path
->>>>>>> 3c73efad
 from typing import Any, Callable, Dict, Iterable, List, Optional, Tuple, Union
 
 
@@ -98,10 +93,6 @@
 
 translators: Dict[Tuple[str, str], NullTranslations] = {}
 
-<<<<<<< HEAD
-def init(locale_dirs: List[Optional[Path]], language: Optional[str],
-         catalog: str = 'sphinx', namespace: str = 'general') -> Tuple[NullTranslations, bool]:
-=======
 
 def init(
     locale_dirs: List[Optional[str]],
@@ -109,7 +100,6 @@
     catalog: str = 'sphinx',
     namespace: str = 'general',
 ) -> Tuple[NullTranslations, bool]:
->>>>>>> 3c73efad
     """Look for message catalogs in `locale_dirs` and *ensure* that there is at
     least a NullTranslations catalog set in `translators`. If called multiple
     times or if several ``.mo`` files are found, their contents are merged
@@ -170,15 +160,11 @@
         pass
 
 
-LOCALE_DIR = Path(__file__).parent.absolute()
+LOCALE_DIR = path.abspath(path.dirname(__file__))
 
 
 def init_console(
-<<<<<<< HEAD
-    locale_dir: Path = LOCALE_DIR,
-=======
-    locale_dir: str = path.abspath(path.dirname(__file__)),  # NoQA: B008
->>>>>>> 3c73efad
+    locale_dir: str = LOCALE_DIR,
     catalog: str = 'sphinx',
 ) -> Tuple[NullTranslations, bool]:
     """Initialize locale for console.
