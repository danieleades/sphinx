"""The Sphinx documentation toolchain."""

# Keep this file executable as-is in Python 3!
# (Otherwise getting the version out of it when packaging is impossible.)

import os
import warnings
from os import path

from .deprecation import RemovedInNextVersionWarning

# by default, all DeprecationWarning under sphinx package will be emit.
# Users can avoid this by using environment variable: PYTHONWARNINGS=
if 'PYTHONWARNINGS' not in os.environ:
    warnings.filterwarnings('default', category=RemovedInNextVersionWarning)
# docutils.io using mode='rU' for open
warnings.filterwarnings('ignore', "'U' mode is deprecated",
                        DeprecationWarning, module='docutils.io')
warnings.filterwarnings('ignore', 'The frontend.Option class .*',
                        DeprecationWarning, module='docutils.frontend')

<<<<<<< HEAD
__version__ = '6.0.0'
__released__ = '6.0.0'  # used when Sphinx builds its own docs
=======
__version__ = '5.2.0'
__display_version__ = __version__  # used for command line version
>>>>>>> ef01c5b6

#: Version info for better programmatic use.
#:
#: A tuple of five elements; for Sphinx version 1.2.1 beta 3 this would be
#: ``(1, 2, 1, 'beta', 3)``. The fourth element can be one of: ``alpha``,
#: ``beta``, ``rc``, ``final``. ``final`` always has 0 as the last element.
#:
#: .. versionadded:: 1.2
#:    Before version 1.2, check the string ``sphinx.__version__``.
version_info = (6, 0, 0, 'final', 0)

package_dir = path.abspath(path.dirname(__file__))

_in_development = True
if _in_development:
    # Only import subprocess if needed
    import subprocess

    try:
        ret = subprocess.run(
            ['git', 'show', '-s', '--pretty=format:%h'],
            cwd=package_dir,
            stdout=subprocess.PIPE,
            stderr=subprocess.PIPE,
            encoding='ascii',
        ).stdout
        if ret:
            __display_version__ += '+/' + ret.strip()
        del ret
    finally:
        del subprocess
del _in_development<|MERGE_RESOLUTION|>--- conflicted
+++ resolved
@@ -19,13 +19,8 @@
 warnings.filterwarnings('ignore', 'The frontend.Option class .*',
                         DeprecationWarning, module='docutils.frontend')
 
-<<<<<<< HEAD
 __version__ = '6.0.0'
-__released__ = '6.0.0'  # used when Sphinx builds its own docs
-=======
-__version__ = '5.2.0'
 __display_version__ = __version__  # used for command line version
->>>>>>> ef01c5b6
 
 #: Version info for better programmatic use.
 #:
