name: Lint source code

on:
  push:
  pull_request:
  workflow_dispatch:

permissions:
  contents: read

concurrency:
  group: ${{ github.workflow }}-${{ github.head_ref || github.run_id }}
  cancel-in-progress: true

env:
  FORCE_COLOR: "1"
  UV_SYSTEM_PYTHON: "1"  # make uv do global installs
  UV_FROZEN: "1"  # make uv use the frozen lockfile

jobs:
  # If you update any of these commands, don't forget to update the equivalent
  # tox environment
  ruff:
    runs-on: ubuntu-latest

    steps:
    - uses: actions/checkout@v5
      with:
        persist-credentials: false
    - name: Install uv
      uses: astral-sh/setup-uv@v6
      with:
        enable-cache: false
    - name: Lint with Ruff
      run: uv run ruff check --output-format=github
    - name: Format with Ruff
      run: uv run ruff format --diff

  mypy:
    runs-on: ubuntu-latest

    steps:
    - uses: actions/checkout@v5
      with:
        persist-credentials: false
    - name: Install uv
      uses: astral-sh/setup-uv@v6
      with:
        enable-cache: false
    - name: Type check with mypy
      run: uv run mypy

  pyright:
    runs-on: ubuntu-latest

    steps:
    - uses: actions/checkout@v5
      with:
        persist-credentials: false
    - name: Install uv
      uses: astral-sh/setup-uv@v6
      with:
        enable-cache: false
    - name: Type check with pyright
      run: uv run pyright

  docs-lint:
    runs-on: ubuntu-latest

    steps:
    - uses: actions/checkout@v5
      with:
        persist-credentials: false
    - name: Install uv
      uses: astral-sh/setup-uv@v6
      with:
        enable-cache: false
    - name: Lint documentation with sphinx-lint
      run: uv run make doclinter

  twine:
    runs-on: ubuntu-latest

    steps:
    - uses: actions/checkout@v5
      with:
        persist-credentials: false
    - name: Install uv
      uses: astral-sh/setup-uv@v6
      with:
        enable-cache: false
    - name: Lint with twine
      run: |
<<<<<<< HEAD
        uv build
        uv run twine check dist/*
=======
        python -m build .
        twine check dist/*

  prettier:
    runs-on: ubuntu-latest

    steps:
    - uses: actions/checkout@v5
    - name: Set up Node.js
      uses: actions/setup-node@v4
      with:
        node-version: "20"
        cache: "npm"
    - run: >
        npx prettier@3.5
        --check
        "sphinx/themes/**/*.js"
        "!sphinx/themes/bizstyle/static/css3-mediaqueries*.js"
        "tests/js/**/*.{js,mjs}"
        "!tests/js/fixtures/**"
>>>>>>> 9a08711e
<|MERGE_RESOLUTION|>--- conflicted
+++ resolved
@@ -91,12 +91,8 @@
         enable-cache: false
     - name: Lint with twine
       run: |
-<<<<<<< HEAD
         uv build
         uv run twine check dist/*
-=======
-        python -m build .
-        twine check dist/*
 
   prettier:
     runs-on: ubuntu-latest
@@ -114,5 +110,4 @@
         "sphinx/themes/**/*.js"
         "!sphinx/themes/bizstyle/static/css3-mediaqueries*.js"
         "tests/js/**/*.{js,mjs}"
-        "!tests/js/fixtures/**"
->>>>>>> 9a08711e
+        "!tests/js/fixtures/**"