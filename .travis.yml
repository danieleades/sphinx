language: python
sudo: false
cache:
  directories:
    - $HOME/.cache/pip
python:
  - "2.6"
  - "2.7"
  - "3.3"
  - "3.4"
  - "3.5"
  - "3.5-dev"
  - "pypy"
env:
  global:
    - TEST='-v --with-timer --timer-top-n 25'
  matrix:
    - DOCUTILS=0.11
    - DOCUTILS=0.12
addons:
  apt:
    packages:
    - graphviz
    - texlive-latex-recommended
    - texlive-latex-extra
    - texlive-fonts-recommended
    - texlive-fonts-extra
install:
  - pip install -U pip setuptools
  - pip install docutils==$DOCUTILS
  - pip install -r test-reqs.txt
before_script:
  -  if [[ $TRAVIS_PYTHON_VERSION != '2.6' ]]; then flake8; fi
script:
<<<<<<< HEAD
  -  if [[ $TRAVIS_PYTHON_VERSION == '3.5' ]]; then make style-check test-async; fi
=======
  -  if [[ $TRAVIS_PYTHON_VERSION == '3.5' ]]; then make test-async; fi
>>>>>>> ac524862
  -  if [[ $TRAVIS_PYTHON_VERSION != '3.5' ]]; then make test; fi<|MERGE_RESOLUTION|>--- conflicted
+++ resolved
@@ -32,9 +32,5 @@
 before_script:
   -  if [[ $TRAVIS_PYTHON_VERSION != '2.6' ]]; then flake8; fi
 script:
-<<<<<<< HEAD
   -  if [[ $TRAVIS_PYTHON_VERSION == '3.5' ]]; then make style-check test-async; fi
-=======
-  -  if [[ $TRAVIS_PYTHON_VERSION == '3.5' ]]; then make test-async; fi
->>>>>>> ac524862
   -  if [[ $TRAVIS_PYTHON_VERSION != '3.5' ]]; then make test; fi