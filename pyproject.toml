--- conflicted
+++ resolved
@@ -307,11 +307,6 @@
 
 [[tool.mypy.overrides]]
 module = [
-<<<<<<< HEAD
-    "sphinx.application",
-=======
-    "sphinx.builders",
->>>>>>> edd9ea0a
     "sphinx.builders.html",
     "sphinx.builders.latex",
     "sphinx.builders.linkcheck",
