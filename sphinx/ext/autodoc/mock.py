"""
    sphinx.ext.autodoc.mock
    ~~~~~~~~~~~~~~~~~~~~~~~

    mock for autodoc

    :copyright: Copyright 2007-2021 by the Sphinx team, see AUTHORS.
    :license: BSD, see LICENSE for details.
"""

import contextlib
import os
import sys
from importlib.abc import Loader, MetaPathFinder
from importlib.machinery import ModuleSpec
<<<<<<< HEAD
from types import FunctionType, MethodType, ModuleType
from typing import Any, Generator, Iterator, List, Optional, Sequence, Tuple, Union
=======
from types import ModuleType
from typing import Any, Generator, Iterator, List, Sequence, Tuple, Union
>>>>>>> 62dad2f1

from sphinx.util import logging
from sphinx.util.inspect import safe_getattr

logger = logging.getLogger(__name__)


class _MockObject:
    """Used by autodoc_mock_imports."""

    __display_name__ = '_MockObject'
    __sphinx_mock__ = True
    __sphinx_decorator_args__ = ()  # type: Tuple[Any, ...]

    def __new__(cls, *args: Any, **kwargs: Any) -> Any:
        if len(args) == 3 and isinstance(args[1], tuple):
            superclass = args[1][-1].__class__
            if superclass is cls:
                # subclassing MockObject
                return _make_subclass(args[0], superclass.__display_name__,
                                      superclass=superclass, attributes=args[2])

        return super().__new__(cls)

    def __init__(self, *args: Any, **kwargs: Any) -> None:
        self.__qualname__ = ''

    def __len__(self) -> int:
        return 0

    def __contains__(self, key: str) -> bool:
        return False

    def __iter__(self) -> Iterator:
        return iter([])

    def __mro_entries__(self, bases: Tuple) -> Tuple:
        return (self.__class__,)

    def __getitem__(self, key: Any) -> "_MockObject":
        return _make_subclass(str(key), self.__display_name__, self.__class__)()

    def __getattr__(self, key: str) -> "_MockObject":
        return _make_subclass(key, self.__display_name__, self.__class__)()

    def __call__(self, *args: Any, **kwargs: Any) -> Any:
        call = self.__class__()
        call.__sphinx_decorator_args__ = args
        return call

    def __repr__(self) -> str:
        return self.__display_name__


def _make_subclass(name: str, module: str, superclass: Any = _MockObject,
                   attributes: Any = None, decorator_args: Tuple = ()) -> Any:
    attrs = {'__module__': module,
             '__display_name__': module + '.' + name,
             '__sphinx_decorator_args__': decorator_args}
    attrs.update(attributes or {})

    return type(name, (superclass,), attrs)


class _MockModule(ModuleType):
    """Used by autodoc_mock_imports."""
    __file__ = os.devnull
    __sphinx_mock__ = True

    def __init__(self, name: str) -> None:
        super().__init__(name)
        self.__all__ = []  # type: List[str]
        self.__path__ = []  # type: List[str]

    def __getattr__(self, name: str) -> _MockObject:
        return _make_subclass(name, self.__name__)()

    def __repr__(self) -> str:
        return self.__name__


class MockLoader(Loader):
    """A loader for mocking."""
    def __init__(self, finder: "MockFinder") -> None:
        super().__init__()
        self.finder = finder

    def create_module(self, spec: ModuleSpec) -> ModuleType:
        logger.debug('[autodoc] adding a mock module as %s!', spec.name)
        self.finder.mocked_modules.append(spec.name)
        return _MockModule(spec.name)

    def exec_module(self, module: ModuleType) -> None:
        pass  # nothing to do


class MockFinder(MetaPathFinder):
    """A finder for mocking."""

    def __init__(self, modnames: List[str]) -> None:
        super().__init__()
        self.modnames = modnames
        self.loader = MockLoader(self)
        self.mocked_modules = []  # type: List[str]

    def find_spec(self, fullname: str, path: Optional[Sequence[Union[bytes, str]]],
                  target: ModuleType = None) -> Optional[ModuleSpec]:
        for modname in self.modnames:
            # check if fullname is (or is a descendant of) one of our targets
            if modname == fullname or fullname.startswith(modname + '.'):
                return ModuleSpec(fullname, self.loader)

        return None

    def invalidate_caches(self) -> None:
        """Invalidate mocked modules on sys.modules."""
        for modname in self.mocked_modules:
            sys.modules.pop(modname, None)


@contextlib.contextmanager
def mock(modnames: List[str]) -> Generator[None, None, None]:
    """Insert mock modules during context::

        with mock(['target.module.name']):
            # mock modules are enabled here
            ...
    """
    try:
        finder = MockFinder(modnames)
        sys.meta_path.insert(0, finder)
        yield
    finally:
        sys.meta_path.remove(finder)
        finder.invalidate_caches()


def ismock(subject: Any) -> bool:
    """Check if the object is mocked."""
    # check the object has '__sphinx_mock__' attribute
    try:
        if safe_getattr(subject, '__sphinx_mock__', None) is None:
            return False
    except AttributeError:
        return False

    # check the object is mocked module
    if isinstance(subject, _MockModule):
        return True

    try:
        # check the object is mocked object
        __mro__ = safe_getattr(type(subject), '__mro__', [])
        if len(__mro__) > 2 and __mro__[1] is _MockObject:
            return True
    except AttributeError:
        pass

    return False


def undecorate(subject: _MockObject) -> Any:
    """Unwrap mock if *subject* is decorated by mocked object.

    If not decorated, returns given *subject* itself.
    """
    if ismock(subject) and subject.__sphinx_decorator_args__:
        return subject.__sphinx_decorator_args__[0]
    else:
        return subject<|MERGE_RESOLUTION|>--- conflicted
+++ resolved
@@ -13,13 +13,8 @@
 import sys
 from importlib.abc import Loader, MetaPathFinder
 from importlib.machinery import ModuleSpec
-<<<<<<< HEAD
-from types import FunctionType, MethodType, ModuleType
+from types import ModuleType
 from typing import Any, Generator, Iterator, List, Optional, Sequence, Tuple, Union
-=======
-from types import ModuleType
-from typing import Any, Generator, Iterator, List, Sequence, Tuple, Union
->>>>>>> 62dad2f1
 
 from sphinx.util import logging
 from sphinx.util.inspect import safe_getattr
