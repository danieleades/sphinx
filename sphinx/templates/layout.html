--- conflicted
+++ resolved
@@ -51,12 +51,8 @@
             <p class="topless"><a href="{{ next.link|e }}" title="{{ _('next chapter') }}">{{ next.title }}</a></p>
           {%- endif %}
           {%- endblock %}
-<<<<<<< HEAD
+          {%- block sidebarsourcelink %}
           {%- if show_source and has_source and sourcename %}
-=======
-          {%- block sidebarsourcelink %}
-          {%- if show_source and has_source %}
->>>>>>> dafb55a4
             <h3>{{ _('This Page') }}</h3>
             <ul class="this-page-menu">
               <li><a href="{{ pathto('_sources/' + sourcename, true)|e }}" rel="nofollow">{{ _('Show Source') }}</a></li>
