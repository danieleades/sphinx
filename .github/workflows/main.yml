name: CI

on:
  push:
    paths:
      - ".github/workflows/main.yml"
      - "sphinx/**"
      - "tests/**"
  pull_request:
    paths:
      - ".github/workflows/main.yml"
      - "sphinx/**"
      - "tests/**"

permissions:
  contents: read

concurrency:
  group: ${{ github.workflow }}-${{ github.head_ref || github.run_id }}
  cancel-in-progress: true

env:
  FORCE_COLOR: "1"
  PYTHONDEVMODE: "1"  # -X dev
  PYTHONWARNDEFAULTENCODING: "1"  # -X warn_default_encoding
  UV_SYSTEM_PYTHON: "1"  # make uv do global installs
  UV_VERSION: 0.5.14  # Pin the version of UV

jobs:
  ubuntu:
    runs-on: ubuntu-latest
    name: Python ${{ matrix.python }} (Docutils ${{ matrix.docutils }})
    timeout-minutes: 15
    strategy:
      fail-fast: false
      matrix:
        python:
        - "3.11"
        - "3.12"
        - "3.13"
        - "3.13t"
        docutils:
        - "0.20"
        - "0.21"
#        include:
#        # test every supported Docutils version for the latest supported Python
#        - python: "3.13"
#          docutils: "0.20"

    steps:
    - uses: actions/checkout@v4
      with:
        persist-credentials: false
    - name: Mount the test roots as read-only
      run: |
        mkdir -p ./tests/roots-read-only
        sudo mount -v --bind --read-only ./tests/roots ./tests/roots-read-only
    - name: Set up Python ${{ matrix.python }}
      uses: actions/setup-python@v5
      with:
        python-version: ${{ matrix.python }}
    - name: Check Python version
      run: python --version --version
    - name: Install graphviz
      run: sudo apt-get install --no-install-recommends --yes graphviz
    - name: Install uv
      uses: astral-sh/setup-uv@v6
      with:
        version: ${{ env.UV_VERSION }}
        enable-cache: false
    - name: Install dependencies
      run: uv pip install . --group test
      env:
        UV_PYTHON: "python${{ matrix.python }}"
    - name: Install Docutils ${{ matrix.docutils }}
<<<<<<< HEAD
      run: uv add "docutils~=${{ matrix.docutils }}.0"
=======
      run: uv pip install --upgrade "docutils~=${{ matrix.docutils }}.0"
      env:
        UV_PYTHON: "python${{ matrix.python }}"
>>>>>>> 5e07baf2
    - name: Test with pytest
      run: uv run --python ${{ matrix.python }} pytest -n logical --dist=worksteal -vv --durations 25
      env:
        PYTHONWARNINGS: "error"  # treat all warnings as errors

  deadsnakes:
    runs-on: ubuntu-latest
    name: Python ${{ matrix.python }} (Docutils ${{ matrix.docutils }})
    timeout-minutes: 15
    strategy:
      fail-fast: false
      matrix:
        python:
        - "3.14"
        docutils:
        - "0.20"
        - "0.21"

    steps:
    - uses: actions/checkout@v4
      with:
        persist-credentials: false
    - name: Set up Python ${{ matrix.python }} (deadsnakes)
      uses: deadsnakes/action@v3.2.0
      with:
        python-version: ${{ matrix.python }}-dev
    - name: Check Python version
      run: python --version --version
    - name: Install graphviz
      run: sudo apt-get install --no-install-recommends --yes graphviz
    - name: Install dependencies
      run: |
        python -m pip install --upgrade pip
        python -m pip install . --group test
    - name: Install Docutils ${{ matrix.docutils }}
      run: python -m pip install --upgrade "docutils~=${{ matrix.docutils }}.0"
    - name: Test with pytest
      run: python -m pytest -n logical --dist=worksteal -vv --durations 25
      env:
        PYTHONWARNINGS: "error"  # treat all warnings as errors

  deadsnakes-free-threaded:
    runs-on: ubuntu-latest
    name: Python ${{ matrix.python }} (free-threaded)
    timeout-minutes: 15
    strategy:
      fail-fast: false
      matrix:
        python:
        - "3.14"

    steps:
    - uses: actions/checkout@v4
      with:
        persist-credentials: false
    - name: Set up Python ${{ matrix.python }} (deadsnakes)
      uses: deadsnakes/action@v3.2.0
      with:
        python-version: ${{ matrix.python }}-dev
        nogil: true
    - name: Check Python version
      run: python --version --version
    - name: Install graphviz
      run: sudo apt-get install --no-install-recommends --yes graphviz
    - name: Install dependencies
      run: |
        python -m pip install --upgrade pip
        python -m pip install . --group test
    - name: Test with pytest
      run: python -m pytest -n logical --dist=worksteal -vv --durations 25
      env:
        PYTHONWARNINGS: "error"  # treat all warnings as errors

  windows:
    runs-on: windows-latest
    name: Windows
    timeout-minutes: 15

    steps:
    # https://github.com/actions/runner-images/issues/8755
    # On standard runners, the D: drive is much faster.
    - name: Set %TMP% and %TEMP% to D:\\Temp
      run: |
        mkdir "D:\\Tmp"
        echo "TMP=D:\\Tmp" >> $env:GITHUB_ENV
        echo "TEMP=D:\\Tmp" >> $env:GITHUB_ENV

    - uses: actions/checkout@v4
      with:
        persist-credentials: false
    - name: Set up Python
      uses: actions/setup-python@v5
      with:
        python-version: "3"
    - name: Check Python version
      run: python --version --version
    - name: Install graphviz
      run: choco install --no-progress graphviz
    - name: Install uv
      uses: astral-sh/setup-uv@v6
      with:
        version: ${{ env.UV_VERSION }}
        enable-cache: false
    - name: Install dependencies
      run: uv pip install . --group test
    - name: Test with pytest
      run: python -m pytest -vv --durations 25
      env:
        PYTHONWARNINGS: "error"  # treat all warnings as errors

  macos:
    runs-on: macos-latest
    name: macOS
    timeout-minutes: 15

    steps:
    - uses: actions/checkout@v4
      with:
        persist-credentials: false
    - name: Set up Python
      uses: actions/setup-python@v5
      with:
        python-version: "3"
    - name: Check Python version
      run: python --version --version
    - name: Install graphviz
      run: brew install graphviz
    - name: Install uv
      uses: astral-sh/setup-uv@v6
      with:
        version: ${{ env.UV_VERSION }}
        enable-cache: false
    - name: Install dependencies
      run: uv pip install . --group test
    - name: Test with pytest
      run: python -m pytest -vv --durations 25
      env:
        PYTHONWARNINGS: "error"  # treat all warnings as errors

  docutils-latest:
    runs-on: ubuntu-latest
    name: Docutils HEAD
    timeout-minutes: 15

    steps:
    - name: Install epubcheck
      run: |
        EPUBCHECK_VERSION="5.1.0"
        mkdir /tmp/epubcheck && cd /tmp/epubcheck
        wget --no-verbose https://github.com/w3c/epubcheck/releases/download/v${EPUBCHECK_VERSION}/epubcheck-${EPUBCHECK_VERSION}.zip
        unzip epubcheck-${EPUBCHECK_VERSION}.zip
    - uses: actions/checkout@v4
      with:
        persist-credentials: false
    - name: Set up Python
      uses: actions/setup-python@v5
      with:
        python-version: "3"
    - name: Check Python version
      run: python --version --version
    - name: Install graphviz
      run: sudo apt-get install --no-install-recommends --yes graphviz
    - name: Install uv
      uses: astral-sh/setup-uv@v6
      with:
        version: ${{ env.UV_VERSION }}
        enable-cache: false
    - name: Install dependencies
      run: uv pip install . --group test
    - name: Install Docutils' HEAD
      run: uv pip install "docutils @ git+https://repo.or.cz/docutils.git#subdirectory=docutils"
    - name: Test with pytest
      run: python -m pytest -n logical --dist=worksteal -vv
      env:
        PYTHONWARNINGS: "error"  # treat all warnings as errors
        DO_EPUBCHECK: "1"
        EPUBCHECK_PATH: "/tmp/epubcheck/epubcheck-5.1.0/epubcheck.jar"

  oldest-supported:
    runs-on: ubuntu-latest
    name: Oldest supported
    timeout-minutes: 15

    steps:
    - uses: actions/checkout@v4
      with:
        persist-credentials: false
    - name: Set up Python
      uses: actions/setup-python@v5
      with:
        python-version: "3"
    - name: Check Python version
      run: python --version --version
    - name: Install graphviz
      run: sudo apt-get install --no-install-recommends --yes graphviz
    - name: Install uv
      uses: astral-sh/setup-uv@v6
      with:
        version: ${{ env.UV_VERSION }}
        enable-cache: false
    - name: Install dependencies
      run: |
        uv pip install . --group test --resolution lowest-direct
        uv pip install alabaster==1.0.0
    - name: Test with pytest
      run: python -m pytest -n logical --dist=worksteal -vv --durations 25
      env:
        PYTHONWARNINGS: "error"  # treat all warnings as errors

  latex:
    runs-on: ubuntu-latest
    name: LaTeX
    timeout-minutes: 15
    container:
      image: ghcr.io/sphinx-doc/sphinx-ci

    steps:
    - uses: actions/checkout@v4
      with:
        persist-credentials: false
    - name: Set up Python
      uses: actions/setup-python@v5
      with:
        python-version: "3"
    - name: Check Python version
      run: python --version --version
    - name: Install uv
      uses: astral-sh/setup-uv@v6
      with:
        version: ${{ env.UV_VERSION }}
        enable-cache: false
    - name: Install dependencies
      run: uv pip install . --group test
    - name: Test with pytest
      run: python -m pytest -vv --durations 25
      env:
        PYTHONWARNINGS: "error"  # treat all warnings as errors
        DO_EPUBCHECK: "1"

  coverage:
    if: github.event_name == 'push' && github.repository_owner == 'sphinx-doc'
    runs-on: ubuntu-latest
    name: Coverage
    timeout-minutes: 15

    steps:
    - uses: actions/checkout@v4
      with:
        persist-credentials: false
    - name: Set up Python
      uses: actions/setup-python@v5
      with:
        python-version: "3"
    - name: Check Python version
      run: python --version --version
    - name: Install graphviz
      run: sudo apt-get install --no-install-recommends --yes graphviz
    - name: Install uv
      uses: astral-sh/setup-uv@v6
      with:
        version: ${{ env.UV_VERSION }}
        enable-cache: false
    - name: Install dependencies
      run: uv pip install . --group test pytest-cov
    - name: Test with pytest
      run: python -m pytest -vv --cov . --cov-append --cov-config pyproject.toml
      env:
        VIRTUALENV_SYSTEM_SITE_PACKAGES: "1"
    - name: codecov
      uses: codecov/codecov-action@v5<|MERGE_RESOLUTION|>--- conflicted
+++ resolved
@@ -40,8 +40,8 @@
         - "3.13"
         - "3.13t"
         docutils:
-        - "0.20"
-        - "0.21"
+        - "0.20.0"
+        - "0.21.0"
 #        include:
 #        # test every supported Docutils version for the latest supported Python
 #        - python: "3.13"
@@ -68,18 +68,8 @@
       with:
         version: ${{ env.UV_VERSION }}
         enable-cache: false
-    - name: Install dependencies
-      run: uv pip install . --group test
-      env:
-        UV_PYTHON: "python${{ matrix.python }}"
     - name: Install Docutils ${{ matrix.docutils }}
-<<<<<<< HEAD
-      run: uv add "docutils~=${{ matrix.docutils }}.0"
-=======
-      run: uv pip install --upgrade "docutils~=${{ matrix.docutils }}.0"
-      env:
-        UV_PYTHON: "python${{ matrix.python }}"
->>>>>>> 5e07baf2
+      run: uv add "docutils~=${{ matrix.docutils }}"
     - name: Test with pytest
       run: uv run --python ${{ matrix.python }} pytest -n logical --dist=worksteal -vv --durations 25
       env:
