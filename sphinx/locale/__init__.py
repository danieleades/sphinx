"""
    sphinx.locale
    ~~~~~~~~~~~~~

    Locale utilities.

    :copyright: Copyright 2007-2016 by the Sphinx team, see AUTHORS.
    :license: BSD, see LICENSE for details.
"""

import gettext
import locale
from collections import UserString, defaultdict
from gettext import NullTranslations
from typing import Any, Callable, Dict, Iterable, List, Tuple, Union

<<<<<<< HEAD
if False:
    # For type annotation
    from typing import Any, Callable, Dict, Iterable, List, Tuple, Union  # NOQA
=======
from sphinx.deprecation import RemovedInSphinx30Warning
>>>>>>> 869ba4f6


class _TranslationProxy(UserString):
    """
    Class for proxy strings from gettext translations.  This is a helper for the
    lazy_* functions from this module.

    The proxy implementation attempts to be as complete as possible, so that
    the lazy objects should mostly work as expected, for example for sorting.

    This inherits from UserString because some docutils versions use UserString
    for their Text nodes, which then checks its argument for being either a
    basestring or UserString, otherwise calls str() -- not unicode() -- on it.
    """
    __slots__ = ('_func', '_args')

    def __new__(cls, func: Callable, *args: str) -> object:  # type: ignore
        if not args:
            # not called with "function" and "arguments", but a plain string
            return str(func)
        return object.__new__(cls)

    def __getnewargs__(self) -> Tuple[str]:
        return (self._func,) + self._args  # type: ignore

    def __init__(self, func: Callable, *args: str) -> None:
        self._func = func
        self._args = args

    @property
    def data(self) -> str:  # type: ignore
        return self._func(*self._args)

    # replace function from UserString; it instantiates a self.__class__
    # for the encoding result

    def encode(self, encoding: str = None, errors: str = None) -> bytes:  # type: ignore
        if encoding:
            if errors:
                return self.data.encode(encoding, errors)
            else:
                return self.data.encode(encoding)
        else:
            return self.data.encode()

    def __dir__(self) -> List[str]:
        return dir(str)

    def __str__(self) -> str:
        return str(self.data)

    def __add__(self, other: str) -> str:  # type: ignore
        return self.data + other

    def __radd__(self, other: str) -> str:
        return other + self.data

    def __mod__(self, other: str) -> str:  # type: ignore
        return self.data % other

    def __rmod__(self, other: str) -> str:
        return other % self.data

    def __mul__(self, other: Any) -> str:  # type: ignore
        return self.data * other

    def __rmul__(self, other: Any) -> str:
        return other * self.data

    def __getattr__(self, name: str) -> Any:
        if name == '__members__':
            return self.__dir__()
        return getattr(self.data, name)

    def __getstate__(self) -> Tuple[Callable, Tuple[str, ...]]:
        return self._func, self._args

    def __setstate__(self, tup: Tuple[Callable, Tuple[str]]) -> None:
        self._func, self._args = tup

    def __copy__(self) -> "_TranslationProxy":
        return self

    def __repr__(self) -> str:
        try:
            return 'i' + repr(str(self.data))
        except Exception:
            return '<%s broken>' % self.__class__.__name__


<<<<<<< HEAD
=======
def mygettext(string: str) -> str:
    """Used instead of _ when creating TranslationProxies, because _ is
    not bound yet at that time.
    """
    warnings.warn('sphinx.locale.mygettext() is deprecated.  Please use `_()` instead.',
                  RemovedInSphinx30Warning, stacklevel=2)
    return _(string)


def lazy_gettext(string: str) -> str:
    """A lazy version of `gettext`."""
    # if isinstance(string, _TranslationProxy):
    #     return string
    warnings.warn('sphinx.locale.laxy_gettext() is deprecated.  Please use `_()` instead.',
                  RemovedInSphinx30Warning, stacklevel=2)
    return _TranslationProxy(mygettext, string)  # type: ignore


>>>>>>> 869ba4f6
translators = defaultdict(NullTranslations)  # type: Dict[Tuple[str, str], NullTranslations]


def init(locale_dirs: List[str], language: str,
         catalog: str = 'sphinx', namespace: str = 'general') -> Tuple[NullTranslations, bool]:
    """Look for message catalogs in `locale_dirs` and *ensure* that there is at
    least a NullTranslations catalog set in `translators`.  If called multiple
    times or if several ``.mo`` files are found, their contents are merged
    together (thus making ``init`` reentrant).
    """
    global translators
    translator = translators.get((namespace, catalog))
    # ignore previously failed attempts to find message catalogs
    if translator.__class__ is NullTranslations:
        translator = None
    # the None entry is the system's default locale path
    has_translation = True

    if language and '_' in language:
        # for language having country code (like "de_AT")
        languages = [language, language.split('_')[0]]
    else:
        languages = [language]

    # loading
    for dir_ in locale_dirs:
        try:
            trans = gettext.translation(catalog, localedir=dir_, languages=languages)
            if translator is None:
                translator = trans
            else:
                translator.add_fallback(trans)
        except Exception:
            # Language couldn't be found in the specified path
            pass
    # guarantee translators[(namespace, catalog)] exists
    if translator is None:
        translator = NullTranslations()
        has_translation = False
    translators[(namespace, catalog)] = translator
    return translator, has_translation


def setlocale(category: int, value: Union[str, Iterable[str]] = None) -> None:
    """Update locale settings.

    This does not throw any exception even if update fails.
    This is workaround for Python's bug.

    For more details:

    * https://github.com/sphinx-doc/sphinx/issues/5724
    * https://bugs.python.org/issue18378#msg215215

    .. note:: Only for internal use.  Please don't call this method from extensions.
              This will be removed in future.
    """
    try:
        locale.setlocale(category, value)
    except locale.Error:
        pass


def init_console(locale_dir: str, catalog: str) -> Tuple[NullTranslations, bool]:
    """Initialize locale for console.

    .. versionadded:: 1.8
    """
    try:
        # encoding is ignored
        language, _ = locale.getlocale(locale.LC_MESSAGES)
    except AttributeError:
        # LC_MESSAGES is not always defined. Fallback to the default language
        # in case it is not.
        language = None
    return init([locale_dir], language, catalog, 'console')


def get_translator(catalog: str = 'sphinx', namespace: str = 'general') -> NullTranslations:
    return translators[(namespace, catalog)]


def is_translator_registered(catalog: str = 'sphinx', namespace: str = 'general') -> bool:
    return (namespace, catalog) in translators


def _lazy_translate(catalog: str, namespace: str, message: str) -> str:
    """Used instead of _ when creating TranslationProxy, because _ is
    not bound yet at that time.
    """
    translator = get_translator(catalog, namespace)
    return translator.gettext(message)


def get_translation(catalog, namespace='general'):
    """Get a translation function based on the *catalog* and *namespace*.

    The extension can use this API to translate the messages on the
    extension::

        import os
        from sphinx.locale import get_translation

        MESSAGE_CATALOG_NAME = 'myextension'  # name of *.pot, *.po and *.mo files
        _ = get_translation(MESSAGE_CATALOG_NAME)
        text = _('Hello Sphinx!')


        def setup(app):
            package_dir = path.abspath(path.dirname(__file__))
            locale_dir = os.path.join(package_dir, 'locales')
            app.add_message_catalog(MESSAGE_CATALOG_NAME, locale_dir)

    With this code, sphinx searches a message catalog from
    ``${package_dir}/locales/${language}/LC_MESSAGES/myextension.mo``.
    The :confval:`language` is used for the searching.

    .. versionadded:: 1.8
    """
    def gettext(message: str, *args) -> str:
        if not is_translator_registered(catalog, namespace):
            # not initialized yet
            return _TranslationProxy(_lazy_translate, catalog, namespace, message)  # type: ignore  # NOQA
        else:
            translator = get_translator(catalog, namespace)
            if len(args) <= 1:
                return translator.gettext(message)
            else:  # support pluralization
                return translator.ngettext(message, args[0], args[1])

    return gettext


# A shortcut for sphinx-core
#: Translation function for messages on documentation (menu, labels, themes and so on).
#: This function follows :confval:`language` setting.
_ = get_translation('sphinx')
#: Translation function for console messages
#: This function follows locale setting (`LC_ALL`, `LC_MESSAGES` and so on).
__ = get_translation('sphinx', 'console')


# labels
admonitionlabels = {
    'attention': _('Attention'),
    'caution':   _('Caution'),
    'danger':    _('Danger'),
    'error':     _('Error'),
    'hint':      _('Hint'),
    'important': _('Important'),
    'note':      _('Note'),
    'seealso':   _('See also'),
    'tip':       _('Tip'),
    'warning':   _('Warning'),
}

# Moved to sphinx.directives.other (will be overriden later)
versionlabels = {}  # type: Dict[str, str]

# Moved to sphinx.domains.python (will be overriden later)
pairindextypes = {}  # type: Dict[str, str]<|MERGE_RESOLUTION|>--- conflicted
+++ resolved
@@ -14,13 +14,7 @@
 from gettext import NullTranslations
 from typing import Any, Callable, Dict, Iterable, List, Tuple, Union
 
-<<<<<<< HEAD
-if False:
-    # For type annotation
-    from typing import Any, Callable, Dict, Iterable, List, Tuple, Union  # NOQA
-=======
 from sphinx.deprecation import RemovedInSphinx30Warning
->>>>>>> 869ba4f6
 
 
 class _TranslationProxy(UserString):
@@ -111,27 +105,6 @@
             return '<%s broken>' % self.__class__.__name__
 
 
-<<<<<<< HEAD
-=======
-def mygettext(string: str) -> str:
-    """Used instead of _ when creating TranslationProxies, because _ is
-    not bound yet at that time.
-    """
-    warnings.warn('sphinx.locale.mygettext() is deprecated.  Please use `_()` instead.',
-                  RemovedInSphinx30Warning, stacklevel=2)
-    return _(string)
-
-
-def lazy_gettext(string: str) -> str:
-    """A lazy version of `gettext`."""
-    # if isinstance(string, _TranslationProxy):
-    #     return string
-    warnings.warn('sphinx.locale.laxy_gettext() is deprecated.  Please use `_()` instead.',
-                  RemovedInSphinx30Warning, stacklevel=2)
-    return _TranslationProxy(mygettext, string)  # type: ignore
-
-
->>>>>>> 869ba4f6
 translators = defaultdict(NullTranslations)  # type: Dict[Tuple[str, str], NullTranslations]
 
 
