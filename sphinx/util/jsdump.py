--- conflicted
+++ resolved
@@ -6,11 +6,7 @@
     This module implements a simple JavaScript serializer.
     Uses the basestring encode function from simplejson by Bob Ippolito.
 
-<<<<<<< HEAD
-    :copyright: 2008 by Armin Ronacher, Bob Ippolito, Georg Brandl.
-=======
     :copyright: Copyright 2008 by the Sphinx team, see AUTHORS.
->>>>>>> 0b28b3e6
     :license: BSD, see LICENSE for details.
 """
 
