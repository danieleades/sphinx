name: CI

on:
  push:
    paths:
      - ".github/workflows/main.yml"
      - "sphinx/**"
      - "tests/**"
  pull_request:
    paths:
      - ".github/workflows/main.yml"
      - "sphinx/**"
      - "tests/**"

permissions:
  contents: read

concurrency:
  group: ${{ github.workflow }}-${{ github.head_ref || github.run_id }}
  cancel-in-progress: true

env:
  FORCE_COLOR: "1"
  PYTHONDEVMODE: "1"  # -X dev
  PYTHONWARNDEFAULTENCODING: "1"  # -X warn_default_encoding
  UV_SYSTEM_PYTHON: "1"  # make uv do global installs
  UV_VERSION: 0.5.14  # Pin the version of UV

jobs:
  ubuntu:
    runs-on: ubuntu-latest
    name: Python ${{ matrix.python }} (Docutils ${{ matrix.docutils }})
    timeout-minutes: 15
    strategy:
      fail-fast: false
      matrix:
        python:
        - "3.11"
        - "3.12"
        - "3.13"
        docutils:
        - "0.20"
        - "0.21"
#        include:
#        # test every supported Docutils version for the latest supported Python
#        - python: "3.13"
#          docutils: "0.20"

    steps:
    - uses: actions/checkout@v4
      with:
        persist-credentials: false
<<<<<<< HEAD
=======
    - name: Mount the test roots as read-only
      run: |
        mkdir -p ./tests/roots-read-only
        sudo mount -v --bind --read-only ./tests/roots ./tests/roots-read-only
    - name: Set up Python ${{ matrix.python }}
      uses: actions/setup-python@v5
      with:
        python-version: ${{ matrix.python }}
    - name: Check Python version
      run: python --version --version
>>>>>>> 239a7096
    - name: Install graphviz
      run: sudo apt-get install --no-install-recommends --yes graphviz
    - name: Install uv
      uses: astral-sh/setup-uv@v5
      with:
        version: ${{ env.UV_VERSION }}
        enable-cache: false
<<<<<<< HEAD
=======
    - name: Install dependencies
      run: uv pip install . --group test
>>>>>>> 239a7096
    - name: Install Docutils ${{ matrix.docutils }}
      run: uv add "docutils~=${{ matrix.docutils }}.0"
    - name: Test with pytest
<<<<<<< HEAD
      run: uv run --python ${{ matrix.python }} pytest -vv --durations 25
=======
      run: python -m pytest -n logical --dist=worksteal -vv --durations 25
>>>>>>> 239a7096
      env:
        PYTHONWARNINGS: "error"  # treat all warnings as errors

  # deadsnakes:
  #   runs-on: ubuntu-latest
  #   name: Python ${{ matrix.python }} (Docutils ${{ matrix.docutils }})
  #   timeout-minutes: 15
  #   strategy:
  #     fail-fast: false
  #     matrix:
  #       python:
  #       - "3.14"
  #       docutils:
  #       - "0.20"
  #       - "0.21"

<<<<<<< HEAD
  #   steps:
  #   - uses: actions/checkout@v4
  #     with:
  #       persist-credentials: false
  #   - name: Set up Python ${{ matrix.python }} (deadsnakes)
  #     uses: deadsnakes/action@v3.2.0
  #     with:
  #       python-version: ${{ matrix.python }}-dev
  #   - name: Check Python version
  #     run: python --version --version
  #   - name: Install graphviz
  #     run: sudo apt-get install --no-install-recommends --yes graphviz
  #   - name: Install dependencies
  #     run: |
  #       python -m pip install --upgrade pip
  #       sed -i 's/flit_core>=3.7/flit_core @ git+https:\/\/github.com\/pypa\/flit.git#subdirectory=flit_core/' pyproject.toml
  #       python -m pip install .[test]
  #   - name: Install Docutils ${{ matrix.docutils }}
  #     run: python -m pip install --upgrade "docutils~=${{ matrix.docutils }}.0"
  #   - name: Test with pytest
  #     run: python -m pytest -vv --durations 25
  #     env:
  #       PYTHONWARNINGS: "error"  # treat all warnings as errors
=======
    steps:
    - uses: actions/checkout@v4
      with:
        persist-credentials: false
    - name: Set up Python ${{ matrix.python }} (deadsnakes)
      uses: deadsnakes/action@v3.2.0
      with:
        python-version: ${{ matrix.python }}-dev
    - name: Check Python version
      run: python --version --version
    - name: Install graphviz
      run: sudo apt-get install --no-install-recommends --yes graphviz
    - name: Install dependencies
      run: |
        python -m pip install --upgrade pip
        python -m pip install .[test]
    - name: Install Docutils ${{ matrix.docutils }}
      run: python -m pip install --upgrade "docutils~=${{ matrix.docutils }}.0"
    - name: Test with pytest
      run: python -m pytest -n logical --dist=worksteal -vv --durations 25
      env:
        PYTHONWARNINGS: "error"  # treat all warnings as errors
>>>>>>> 239a7096

  # free-threaded:
  #   runs-on: ubuntu-latest
  #   name: Python ${{ matrix.python }} (free-threaded)
  #   timeout-minutes: 15
  #   strategy:
  #     fail-fast: false
  #     matrix:
  #       python:
  #       - "3.13"

<<<<<<< HEAD
  #   steps:
  #   - uses: actions/checkout@v4
  #     with:
  #       persist-credentials: false
  #   - name: Set up Python ${{ matrix.python }} (deadsnakes)
  #     uses: deadsnakes/action@v3.2.0
  #     with:
  #       python-version: ${{ matrix.python }}
  #       nogil: true
  #   - name: Check Python version
  #     run: python --version --version
  #   - name: Install graphviz
  #     run: sudo apt-get install --no-install-recommends --yes graphviz
  #   - name: Install dependencies
  #     run: |
  #       python -m pip install --upgrade pip
  #       python -m pip install .[test]
  #   # markupsafe._speedups has not declared that it can run safely without the GIL
  #   - name: Remove markupsafe._speedups
  #     run: rm -rf "$(python -c 'from markupsafe._speedups import __file__ as f; print(f)')"
  #   - name: Test with pytest
  #     run: python -m pytest -vv --durations 25
  #     env:
  #       PYTHONWARNINGS: "error"  # treat all warnings as errors
=======
    steps:
    - uses: actions/checkout@v4
      with:
        persist-credentials: false
    - name: Set up Python ${{ matrix.python }} (deadsnakes)
      uses: deadsnakes/action@v3.2.0
      with:
        python-version: ${{ matrix.python }}
        nogil: true
    - name: Check Python version
      run: python --version --version
    - name: Install graphviz
      run: sudo apt-get install --no-install-recommends --yes graphviz
    - name: Install dependencies
      run: |
        python -m pip install --upgrade pip
        python -m pip install .[test]
    - name: Test with pytest
      run: python -m pytest -n logical --dist=worksteal -vv --durations 25
      env:
        PYTHONWARNINGS: "error"  # treat all warnings as errors
>>>>>>> 239a7096

  # deadsnakes-free-threaded:
  #   runs-on: ubuntu-latest
  #   name: Python ${{ matrix.python }} (free-threaded)
  #   timeout-minutes: 15
  #   strategy:
  #     fail-fast: false
  #     matrix:
  #       python:
  #       - "3.14"

<<<<<<< HEAD
  #   steps:
  #   - uses: actions/checkout@v4
  #     with:
  #       persist-credentials: false
  #   - name: Set up Python ${{ matrix.python }} (deadsnakes)
  #     uses: deadsnakes/action@v3.2.0
  #     with:
  #       python-version: ${{ matrix.python }}-dev
  #       nogil: true
  #   - name: Check Python version
  #     run: python --version --version
  #   - name: Install graphviz
  #     run: sudo apt-get install --no-install-recommends --yes graphviz
  #   - name: Install dependencies
  #     run: |
  #       python -m pip install --upgrade pip
  #       sed -i 's/flit_core>=3.7/flit_core @ git+https:\/\/github.com\/pypa\/flit.git#subdirectory=flit_core/' pyproject.toml
  #       python -m pip install .[test]
  #   # markupsafe._speedups has not declared that it can run safely without the GIL
  #   - name: Remove markupsafe._speedups
  #     run: rm -rf "$(python -c 'from markupsafe._speedups import __file__ as f; print(f)')"
  #   - name: Test with pytest
  #     run: python -m pytest -vv --durations 25
  #     env:
  #       PYTHONWARNINGS: "error"  # treat all warnings as errors

  # windows:
  #   runs-on: windows-2019
  #   name: Windows
  #   timeout-minutes: 15

  #   steps:
  #   - uses: actions/checkout@v4
  #     with:
  #       persist-credentials: false
  #   - name: Set up Python
  #     uses: actions/setup-python@v5
  #     with:
  #       python-version: "3"
  #   - name: Check Python version
  #     run: python --version --version
  #   - name: Install graphviz
  #     run: choco install --no-progress graphviz
  #   - name: Install uv
  #     uses: astral-sh/setup-uv@v5
  #     with:
  #       version: latest
  #       enable-cache: false
  #   - name: Install dependencies
  #     run: uv pip install .[test]
  #   - name: Test with pytest
  #     run: python -m pytest -vv --durations 25
  #     env:
  #       PYTHONWARNINGS: "error"  # treat all warnings as errors
=======
    steps:
    - uses: actions/checkout@v4
      with:
        persist-credentials: false
    - name: Set up Python ${{ matrix.python }} (deadsnakes)
      uses: deadsnakes/action@v3.2.0
      with:
        python-version: ${{ matrix.python }}-dev
        nogil: true
    - name: Check Python version
      run: python --version --version
    - name: Install graphviz
      run: sudo apt-get install --no-install-recommends --yes graphviz
    - name: Install dependencies
      run: |
        python -m pip install --upgrade pip
        python -m pip install .[test]
    - name: Test with pytest
      run: python -m pytest -n logical --dist=worksteal -vv --durations 25
      env:
        PYTHONWARNINGS: "error"  # treat all warnings as errors

  windows:
    runs-on: windows-latest
    name: Windows
    timeout-minutes: 15

    steps:
    - uses: actions/checkout@v4
      with:
        persist-credentials: false
    - name: Set up Python
      uses: actions/setup-python@v5
      with:
        python-version: "3"
    - name: Check Python version
      run: python --version --version
    - name: Install graphviz
      run: choco install --no-progress graphviz
    - name: Install uv
      uses: astral-sh/setup-uv@v5
      with:
        version: latest
        enable-cache: false
    - name: Install dependencies
      run: uv pip install . --group test
    - name: Test with pytest
      run: python -m pytest -vv --durations 25
      env:
        PYTHONWARNINGS: "error"  # treat all warnings as errors

  macos:
    runs-on: macos-latest
    name: macOS
    timeout-minutes: 15

    steps:
    - uses: actions/checkout@v4
      with:
        persist-credentials: false
    - name: Set up Python
      uses: actions/setup-python@v5
      with:
        python-version: "3"
    - name: Check Python version
      run: python --version --version
    - name: Install graphviz
      run: brew install graphviz
    - name: Install uv
      uses: astral-sh/setup-uv@v5
      with:
        version: latest
        enable-cache: false
    - name: Install dependencies
      run: uv pip install . --group test
    - name: Test with pytest
      run: python -m pytest -vv --durations 25
      env:
        PYTHONWARNINGS: "error"  # treat all warnings as errors
>>>>>>> 239a7096

  # docutils-latest:
  #   runs-on: ubuntu-latest
  #   name: Docutils HEAD
  #   timeout-minutes: 15

<<<<<<< HEAD
  #   steps:
  #   - name: Install epubcheck
  #     run: |
  #       EPUBCHECK_VERSION="5.1.0"
  #       mkdir /tmp/epubcheck && cd /tmp/epubcheck
  #       wget --no-verbose https://github.com/w3c/epubcheck/releases/download/v${EPUBCHECK_VERSION}/epubcheck-${EPUBCHECK_VERSION}.zip
  #       unzip epubcheck-${EPUBCHECK_VERSION}.zip
  #   - uses: actions/checkout@v4
  #     with:
  #       persist-credentials: false
  #   - name: Set up Python
  #     uses: actions/setup-python@v5
  #     with:
  #       python-version: "3"
  #   - name: Check Python version
  #     run: python --version --version
  #   - name: Install graphviz
  #     run: sudo apt-get install --no-install-recommends --yes graphviz
  #   - name: Install uv
  #     uses: astral-sh/setup-uv@v5
  #     with:
  #       version: latest
  #       enable-cache: false
  #   - name: Install dependencies
  #     run: uv pip install .[test]
  #   - name: Install Docutils' HEAD
  #     run: uv pip install "docutils @ git+https://repo.or.cz/docutils.git#subdirectory=docutils"
  #   - name: Test with pytest
  #     run: python -m pytest -vv
  #     env:
  #       PYTHONWARNINGS: "error"  # treat all warnings as errors
  #       DO_EPUBCHECK: "1"
  #       EPUBCHECK_PATH: "/tmp/epubcheck/epubcheck-5.1.0/epubcheck.jar"
=======
    steps:
    - name: Install epubcheck
      run: |
        EPUBCHECK_VERSION="5.1.0"
        mkdir /tmp/epubcheck && cd /tmp/epubcheck
        wget --no-verbose https://github.com/w3c/epubcheck/releases/download/v${EPUBCHECK_VERSION}/epubcheck-${EPUBCHECK_VERSION}.zip
        unzip epubcheck-${EPUBCHECK_VERSION}.zip
    - uses: actions/checkout@v4
      with:
        persist-credentials: false
    - name: Set up Python
      uses: actions/setup-python@v5
      with:
        python-version: "3"
    - name: Check Python version
      run: python --version --version
    - name: Install graphviz
      run: sudo apt-get install --no-install-recommends --yes graphviz
    - name: Install uv
      uses: astral-sh/setup-uv@v5
      with:
        version: latest
        enable-cache: false
    - name: Install dependencies
      run: uv pip install . --group test
    - name: Install Docutils' HEAD
      run: uv pip install "docutils @ git+https://repo.or.cz/docutils.git#subdirectory=docutils"
    - name: Test with pytest
      run: python -m pytest -n logical --dist=worksteal -vv
      env:
        PYTHONWARNINGS: "error"  # treat all warnings as errors
        DO_EPUBCHECK: "1"
        EPUBCHECK_PATH: "/tmp/epubcheck/epubcheck-5.1.0/epubcheck.jar"
>>>>>>> 239a7096

  # oldest-supported:
  #   runs-on: ubuntu-latest
  #   name: Oldest supported
  #   timeout-minutes: 15

<<<<<<< HEAD
  #   steps:
  #   - uses: actions/checkout@v4
  #     with:
  #       persist-credentials: false
  #   - name: Set up Python
  #     uses: actions/setup-python@v5
  #     with:
  #       python-version: "3"
  #   - name: Check Python version
  #     run: python --version --version
  #   - name: Install graphviz
  #     run: sudo apt-get install --no-install-recommends --yes graphviz
  #   - name: Install uv
  #     uses: astral-sh/setup-uv@v5
  #     with:
  #       version: latest
  #       enable-cache: false
  #   - name: Install dependencies
  #     run: |
  #       uv pip install .[test] --resolution lowest-direct
  #       uv pip install alabaster==1.0.0
  #   - name: Test with pytest
  #     run: python -m pytest -vv --durations 25
  #     env:
  #       PYTHONWARNINGS: "error"  # treat all warnings as errors
=======
    steps:
    - uses: actions/checkout@v4
      with:
        persist-credentials: false
    - name: Set up Python
      uses: actions/setup-python@v5
      with:
        python-version: "3"
    - name: Check Python version
      run: python --version --version
    - name: Install graphviz
      run: sudo apt-get install --no-install-recommends --yes graphviz
    - name: Install uv
      uses: astral-sh/setup-uv@v5
      with:
        version: latest
        enable-cache: false
    - name: Install dependencies
      run: |
        uv pip install . --group test --resolution lowest-direct
        uv pip install alabaster==1.0.0
    - name: Test with pytest
      run: python -m pytest -n logical --dist=worksteal -vv --durations 25
      env:
        PYTHONWARNINGS: "error"  # treat all warnings as errors
>>>>>>> 239a7096

  # latex:
  #   runs-on: ubuntu-latest
  #   name: LaTeX
  #   timeout-minutes: 15
  #   container:
  #     image: ghcr.io/sphinx-doc/sphinx-ci

<<<<<<< HEAD
  #   steps:
  #   - uses: actions/checkout@v4
  #     with:
  #       persist-credentials: false
  #   - name: Set up Python
  #     uses: actions/setup-python@v5
  #     with:
  #       python-version: "3"
  #   - name: Check Python version
  #     run: python --version --version
  #   - name: Install uv
  #     uses: astral-sh/setup-uv@v5
  #     with:
  #       version: latest
  #       enable-cache: false
  #   - name: Install dependencies
  #     run: uv pip install .[test]
  #   - name: Test with pytest
  #     run: python -m pytest -vv --durations 25
  #     env:
  #       PYTHONWARNINGS: "error"  # treat all warnings as errors
  #       DO_EPUBCHECK: "1"
=======
    steps:
    - uses: actions/checkout@v4
      with:
        persist-credentials: false
    - name: Set up Python
      uses: actions/setup-python@v5
      with:
        python-version: "3"
    - name: Check Python version
      run: python --version --version
    - name: Install uv
      uses: astral-sh/setup-uv@v5
      with:
        version: latest
        enable-cache: false
    - name: Install dependencies
      run: uv pip install . --group test
    - name: Test with pytest
      run: python -m pytest -vv --durations 25
      env:
        PYTHONWARNINGS: "error"  # treat all warnings as errors
        DO_EPUBCHECK: "1"
>>>>>>> 239a7096

  # coverage:
  #   if: github.event_name == 'push' && github.repository_owner == 'sphinx-doc'
  #   runs-on: ubuntu-latest
  #   name: Coverage
  #   timeout-minutes: 15

<<<<<<< HEAD
  #   steps:
  #   - uses: actions/checkout@v4
  #     with:
  #       persist-credentials: false
  #   - name: Set up Python
  #     uses: actions/setup-python@v5
  #     with:
  #       python-version: "3"
  #   - name: Check Python version
  #     run: python --version --version
  #   - name: Install graphviz
  #     run: sudo apt-get install --no-install-recommends --yes graphviz
  #   - name: Install uv
  #     uses: astral-sh/setup-uv@v5
  #     with:
  #       version: latest
  #       enable-cache: false
  #   - name: Install dependencies
  #     run: uv pip install .[test] pytest-cov
  #   - name: Test with pytest
  #     run: python -m pytest -vv --cov . --cov-append --cov-config pyproject.toml
  #     env:
  #       VIRTUALENV_SYSTEM_SITE_PACKAGES: "1"
  #   - name: codecov
  #     uses: codecov/codecov-action@v5
=======
    steps:
    - uses: actions/checkout@v4
      with:
        persist-credentials: false
    - name: Set up Python
      uses: actions/setup-python@v5
      with:
        python-version: "3"
    - name: Check Python version
      run: python --version --version
    - name: Install graphviz
      run: sudo apt-get install --no-install-recommends --yes graphviz
    - name: Install uv
      uses: astral-sh/setup-uv@v5
      with:
        version: latest
        enable-cache: false
    - name: Install dependencies
      run: uv pip install . --group test pytest-cov
    - name: Test with pytest
      run: python -m pytest -vv --cov . --cov-append --cov-config pyproject.toml
      env:
        VIRTUALENV_SYSTEM_SITE_PACKAGES: "1"
    - name: codecov
      uses: codecov/codecov-action@v5
>>>>>>> 239a7096
<|MERGE_RESOLUTION|>--- conflicted
+++ resolved
@@ -50,8 +50,6 @@
     - uses: actions/checkout@v4
       with:
         persist-credentials: false
-<<<<<<< HEAD
-=======
     - name: Mount the test roots as read-only
       run: |
         mkdir -p ./tests/roots-read-only
@@ -62,7 +60,6 @@
         python-version: ${{ matrix.python }}
     - name: Check Python version
       run: python --version --version
->>>>>>> 239a7096
     - name: Install graphviz
       run: sudo apt-get install --no-install-recommends --yes graphviz
     - name: Install uv
@@ -70,19 +67,10 @@
       with:
         version: ${{ env.UV_VERSION }}
         enable-cache: false
-<<<<<<< HEAD
-=======
-    - name: Install dependencies
-      run: uv pip install . --group test
->>>>>>> 239a7096
     - name: Install Docutils ${{ matrix.docutils }}
       run: uv add "docutils~=${{ matrix.docutils }}.0"
     - name: Test with pytest
-<<<<<<< HEAD
       run: uv run --python ${{ matrix.python }} pytest -vv --durations 25
-=======
-      run: python -m pytest -n logical --dist=worksteal -vv --durations 25
->>>>>>> 239a7096
       env:
         PYTHONWARNINGS: "error"  # treat all warnings as errors
 
@@ -99,7 +87,6 @@
   #       - "0.20"
   #       - "0.21"
 
-<<<<<<< HEAD
   #   steps:
   #   - uses: actions/checkout@v4
   #     with:
@@ -123,30 +110,6 @@
   #     run: python -m pytest -vv --durations 25
   #     env:
   #       PYTHONWARNINGS: "error"  # treat all warnings as errors
-=======
-    steps:
-    - uses: actions/checkout@v4
-      with:
-        persist-credentials: false
-    - name: Set up Python ${{ matrix.python }} (deadsnakes)
-      uses: deadsnakes/action@v3.2.0
-      with:
-        python-version: ${{ matrix.python }}-dev
-    - name: Check Python version
-      run: python --version --version
-    - name: Install graphviz
-      run: sudo apt-get install --no-install-recommends --yes graphviz
-    - name: Install dependencies
-      run: |
-        python -m pip install --upgrade pip
-        python -m pip install .[test]
-    - name: Install Docutils ${{ matrix.docutils }}
-      run: python -m pip install --upgrade "docutils~=${{ matrix.docutils }}.0"
-    - name: Test with pytest
-      run: python -m pytest -n logical --dist=worksteal -vv --durations 25
-      env:
-        PYTHONWARNINGS: "error"  # treat all warnings as errors
->>>>>>> 239a7096
 
   # free-threaded:
   #   runs-on: ubuntu-latest
@@ -158,7 +121,6 @@
   #       python:
   #       - "3.13"
 
-<<<<<<< HEAD
   #   steps:
   #   - uses: actions/checkout@v4
   #     with:
@@ -183,29 +145,6 @@
   #     run: python -m pytest -vv --durations 25
   #     env:
   #       PYTHONWARNINGS: "error"  # treat all warnings as errors
-=======
-    steps:
-    - uses: actions/checkout@v4
-      with:
-        persist-credentials: false
-    - name: Set up Python ${{ matrix.python }} (deadsnakes)
-      uses: deadsnakes/action@v3.2.0
-      with:
-        python-version: ${{ matrix.python }}
-        nogil: true
-    - name: Check Python version
-      run: python --version --version
-    - name: Install graphviz
-      run: sudo apt-get install --no-install-recommends --yes graphviz
-    - name: Install dependencies
-      run: |
-        python -m pip install --upgrade pip
-        python -m pip install .[test]
-    - name: Test with pytest
-      run: python -m pytest -n logical --dist=worksteal -vv --durations 25
-      env:
-        PYTHONWARNINGS: "error"  # treat all warnings as errors
->>>>>>> 239a7096
 
   # deadsnakes-free-threaded:
   #   runs-on: ubuntu-latest
@@ -217,7 +156,6 @@
   #       python:
   #       - "3.14"
 
-<<<<<<< HEAD
   #   steps:
   #   - uses: actions/checkout@v4
   #     with:
@@ -272,94 +210,12 @@
   #     run: python -m pytest -vv --durations 25
   #     env:
   #       PYTHONWARNINGS: "error"  # treat all warnings as errors
-=======
-    steps:
-    - uses: actions/checkout@v4
-      with:
-        persist-credentials: false
-    - name: Set up Python ${{ matrix.python }} (deadsnakes)
-      uses: deadsnakes/action@v3.2.0
-      with:
-        python-version: ${{ matrix.python }}-dev
-        nogil: true
-    - name: Check Python version
-      run: python --version --version
-    - name: Install graphviz
-      run: sudo apt-get install --no-install-recommends --yes graphviz
-    - name: Install dependencies
-      run: |
-        python -m pip install --upgrade pip
-        python -m pip install .[test]
-    - name: Test with pytest
-      run: python -m pytest -n logical --dist=worksteal -vv --durations 25
-      env:
-        PYTHONWARNINGS: "error"  # treat all warnings as errors
-
-  windows:
-    runs-on: windows-latest
-    name: Windows
-    timeout-minutes: 15
-
-    steps:
-    - uses: actions/checkout@v4
-      with:
-        persist-credentials: false
-    - name: Set up Python
-      uses: actions/setup-python@v5
-      with:
-        python-version: "3"
-    - name: Check Python version
-      run: python --version --version
-    - name: Install graphviz
-      run: choco install --no-progress graphviz
-    - name: Install uv
-      uses: astral-sh/setup-uv@v5
-      with:
-        version: latest
-        enable-cache: false
-    - name: Install dependencies
-      run: uv pip install . --group test
-    - name: Test with pytest
-      run: python -m pytest -vv --durations 25
-      env:
-        PYTHONWARNINGS: "error"  # treat all warnings as errors
-
-  macos:
-    runs-on: macos-latest
-    name: macOS
-    timeout-minutes: 15
-
-    steps:
-    - uses: actions/checkout@v4
-      with:
-        persist-credentials: false
-    - name: Set up Python
-      uses: actions/setup-python@v5
-      with:
-        python-version: "3"
-    - name: Check Python version
-      run: python --version --version
-    - name: Install graphviz
-      run: brew install graphviz
-    - name: Install uv
-      uses: astral-sh/setup-uv@v5
-      with:
-        version: latest
-        enable-cache: false
-    - name: Install dependencies
-      run: uv pip install . --group test
-    - name: Test with pytest
-      run: python -m pytest -vv --durations 25
-      env:
-        PYTHONWARNINGS: "error"  # treat all warnings as errors
->>>>>>> 239a7096
 
   # docutils-latest:
   #   runs-on: ubuntu-latest
   #   name: Docutils HEAD
   #   timeout-minutes: 15
 
-<<<<<<< HEAD
   #   steps:
   #   - name: Install epubcheck
   #     run: |
@@ -393,48 +249,12 @@
   #       PYTHONWARNINGS: "error"  # treat all warnings as errors
   #       DO_EPUBCHECK: "1"
   #       EPUBCHECK_PATH: "/tmp/epubcheck/epubcheck-5.1.0/epubcheck.jar"
-=======
-    steps:
-    - name: Install epubcheck
-      run: |
-        EPUBCHECK_VERSION="5.1.0"
-        mkdir /tmp/epubcheck && cd /tmp/epubcheck
-        wget --no-verbose https://github.com/w3c/epubcheck/releases/download/v${EPUBCHECK_VERSION}/epubcheck-${EPUBCHECK_VERSION}.zip
-        unzip epubcheck-${EPUBCHECK_VERSION}.zip
-    - uses: actions/checkout@v4
-      with:
-        persist-credentials: false
-    - name: Set up Python
-      uses: actions/setup-python@v5
-      with:
-        python-version: "3"
-    - name: Check Python version
-      run: python --version --version
-    - name: Install graphviz
-      run: sudo apt-get install --no-install-recommends --yes graphviz
-    - name: Install uv
-      uses: astral-sh/setup-uv@v5
-      with:
-        version: latest
-        enable-cache: false
-    - name: Install dependencies
-      run: uv pip install . --group test
-    - name: Install Docutils' HEAD
-      run: uv pip install "docutils @ git+https://repo.or.cz/docutils.git#subdirectory=docutils"
-    - name: Test with pytest
-      run: python -m pytest -n logical --dist=worksteal -vv
-      env:
-        PYTHONWARNINGS: "error"  # treat all warnings as errors
-        DO_EPUBCHECK: "1"
-        EPUBCHECK_PATH: "/tmp/epubcheck/epubcheck-5.1.0/epubcheck.jar"
->>>>>>> 239a7096
 
   # oldest-supported:
   #   runs-on: ubuntu-latest
   #   name: Oldest supported
   #   timeout-minutes: 15
 
-<<<<<<< HEAD
   #   steps:
   #   - uses: actions/checkout@v4
   #     with:
@@ -460,33 +280,6 @@
   #     run: python -m pytest -vv --durations 25
   #     env:
   #       PYTHONWARNINGS: "error"  # treat all warnings as errors
-=======
-    steps:
-    - uses: actions/checkout@v4
-      with:
-        persist-credentials: false
-    - name: Set up Python
-      uses: actions/setup-python@v5
-      with:
-        python-version: "3"
-    - name: Check Python version
-      run: python --version --version
-    - name: Install graphviz
-      run: sudo apt-get install --no-install-recommends --yes graphviz
-    - name: Install uv
-      uses: astral-sh/setup-uv@v5
-      with:
-        version: latest
-        enable-cache: false
-    - name: Install dependencies
-      run: |
-        uv pip install . --group test --resolution lowest-direct
-        uv pip install alabaster==1.0.0
-    - name: Test with pytest
-      run: python -m pytest -n logical --dist=worksteal -vv --durations 25
-      env:
-        PYTHONWARNINGS: "error"  # treat all warnings as errors
->>>>>>> 239a7096
 
   # latex:
   #   runs-on: ubuntu-latest
@@ -495,7 +288,6 @@
   #   container:
   #     image: ghcr.io/sphinx-doc/sphinx-ci
 
-<<<<<<< HEAD
   #   steps:
   #   - uses: actions/checkout@v4
   #     with:
@@ -518,30 +310,6 @@
   #     env:
   #       PYTHONWARNINGS: "error"  # treat all warnings as errors
   #       DO_EPUBCHECK: "1"
-=======
-    steps:
-    - uses: actions/checkout@v4
-      with:
-        persist-credentials: false
-    - name: Set up Python
-      uses: actions/setup-python@v5
-      with:
-        python-version: "3"
-    - name: Check Python version
-      run: python --version --version
-    - name: Install uv
-      uses: astral-sh/setup-uv@v5
-      with:
-        version: latest
-        enable-cache: false
-    - name: Install dependencies
-      run: uv pip install . --group test
-    - name: Test with pytest
-      run: python -m pytest -vv --durations 25
-      env:
-        PYTHONWARNINGS: "error"  # treat all warnings as errors
-        DO_EPUBCHECK: "1"
->>>>>>> 239a7096
 
   # coverage:
   #   if: github.event_name == 'push' && github.repository_owner == 'sphinx-doc'
@@ -549,56 +317,28 @@
   #   name: Coverage
   #   timeout-minutes: 15
 
-<<<<<<< HEAD
-  #   steps:
-  #   - uses: actions/checkout@v4
-  #     with:
-  #       persist-credentials: false
-  #   - name: Set up Python
-  #     uses: actions/setup-python@v5
-  #     with:
-  #       python-version: "3"
-  #   - name: Check Python version
-  #     run: python --version --version
-  #   - name: Install graphviz
-  #     run: sudo apt-get install --no-install-recommends --yes graphviz
-  #   - name: Install uv
-  #     uses: astral-sh/setup-uv@v5
-  #     with:
-  #       version: latest
-  #       enable-cache: false
-  #   - name: Install dependencies
-  #     run: uv pip install .[test] pytest-cov
+  #   steps:
+  #   - uses: actions/checkout@v4
+  #     with:
+  #       persist-credentials: false
+  #   - name: Set up Python
+  #     uses: actions/setup-python@v5
+  #     with:
+  #       python-version: "3"
+  #   - name: Check Python version
+  #     run: python --version --version
+  #   - name: Install graphviz
+  #     run: sudo apt-get install --no-install-recommends --yes graphviz
+  #   - name: Install uv
+  #     uses: astral-sh/setup-uv@v5
+  #     with:
+  #       version: latest
+  #       enable-cache: false
+  #   - name: Install dependencies
+  #     run: uv pip install . --group test pytest-cov
   #   - name: Test with pytest
   #     run: python -m pytest -vv --cov . --cov-append --cov-config pyproject.toml
   #     env:
   #       VIRTUALENV_SYSTEM_SITE_PACKAGES: "1"
   #   - name: codecov
-  #     uses: codecov/codecov-action@v5
-=======
-    steps:
-    - uses: actions/checkout@v4
-      with:
-        persist-credentials: false
-    - name: Set up Python
-      uses: actions/setup-python@v5
-      with:
-        python-version: "3"
-    - name: Check Python version
-      run: python --version --version
-    - name: Install graphviz
-      run: sudo apt-get install --no-install-recommends --yes graphviz
-    - name: Install uv
-      uses: astral-sh/setup-uv@v5
-      with:
-        version: latest
-        enable-cache: false
-    - name: Install dependencies
-      run: uv pip install . --group test pytest-cov
-    - name: Test with pytest
-      run: python -m pytest -vv --cov . --cov-append --cov-config pyproject.toml
-      env:
-        VIRTUALENV_SYSTEM_SITE_PACKAGES: "1"
-    - name: codecov
-      uses: codecov/codecov-action@v5
->>>>>>> 239a7096
+  #     uses: codecov/codecov-action@v5