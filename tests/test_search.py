# -*- coding: utf-8 -*-
"""
    test_search
    ~~~~~~~~~~~

    Test the search index builder.

    :copyright: Copyright 2007-2016 by the Sphinx team, see AUTHORS.
    :license: BSD, see LICENSE for details.
"""
import os

from docutils import frontend, utils
from docutils.parsers import rst

from sphinx.search import IndexBuilder
from sphinx.util import jsdump

from util import with_app


settings = parser = None

def setup_module():
    global settings, parser
    optparser = frontend.OptionParser(components=(rst.Parser,))
    settings = optparser.get_default_values()
    parser = rst.Parser()


def jsload(path):
    searchindex = path.text()
    assert searchindex.startswith('Search.setIndex(')

    return jsdump.loads(searchindex[16:-2])


def is_registered_term(index, keyword):
    return index['terms'].get(keyword, []) != []


FILE_CONTENTS = '''\
.. test that comments are not indexed: boson

test that non-comments are indexed: fermion
'''

def test_wordcollector():
    doc = utils.new_document(b'test data', settings)
    doc['file'] = 'dummy'
    parser.parse(FILE_CONTENTS, doc)

    ix = IndexBuilder(None, 'en', {}, None)
    ix.feed('filename', 'title', doc)
    assert 'boson' not in ix._mapping
    assert 'fermion' in ix._mapping


@with_app(testroot='ext-viewcode')
def test_objects_are_escaped(app, status, warning):
    app.builder.build_all()
    searchindex = (app.outdir / 'searchindex.js').text()
    assert searchindex.startswith('Search.setIndex(')

    index = jsdump.loads(searchindex[16:-2])
    assert 'n::Array&lt;T, d&gt;' in index.get('objects').get('')  # n::Array<T,d> is escaped



@with_app(testroot='search')
def test_meta_keys_are_handled_for_language_en(app, status, warning):
    app.builder.build_all()
    searchindex = jsload(app.outdir / 'searchindex.js')
    assert not is_registered_term(searchindex, 'thisnoteith')
    assert is_registered_term(searchindex, 'thisonetoo')
    assert is_registered_term(searchindex, 'findthiskei')
    assert is_registered_term(searchindex, 'thistoo')
    assert not is_registered_term(searchindex, 'onlygerman')
    assert is_registered_term(searchindex, 'notgerman')
    assert not is_registered_term(searchindex, 'onlytoogerman')



@with_app(testroot='search', confoverrides={'html_search_language': 'de'})
def test_meta_keys_are_handled_for_language_de(app, status, warning):
    app.builder.build_all()
<<<<<<< HEAD
    searchindex = (app.outdir / 'searchindex.js').text()
    assert_lang_agnostic_key_words(searchindex)
    assert 'onlygerman' in searchindex
    assert 'notgerman' not in searchindex
    assert 'onlytoogerman' in searchindex


@with_app(testroot='search')
def test_stemmer_does_not_remove_short_words(app, status, warning):
    app.builder.build_all()
    searchindex = (app.outdir / 'searchindex.js').text()
    assert 'zfs' in searchindex


@with_app(testroot='search')
def test_stemmer(app, status, warning):
    searchindex = (app.outdir / 'searchindex.js').text()
    assert 'findthisstemmedkei' in searchindex
=======
    searchindex = jsload(app.outdir / 'searchindex.js')
    assert not is_registered_term(searchindex, 'thisnoteith')
    assert is_registered_term(searchindex, 'thisonetoo')
    assert not is_registered_term(searchindex, 'findthiskei')
    assert not is_registered_term(searchindex, 'thistoo')
    assert is_registered_term(searchindex, 'onlygerman')
    assert not is_registered_term(searchindex, 'notgerman')
    assert is_registered_term(searchindex, 'onlytoogerman')
>>>>>>> dbdfc640
<|MERGE_RESOLUTION|>--- conflicted
+++ resolved
@@ -66,7 +66,6 @@
     assert 'n::Array&lt;T, d&gt;' in index.get('objects').get('')  # n::Array<T,d> is escaped
 
 
-
 @with_app(testroot='search')
 def test_meta_keys_are_handled_for_language_en(app, status, warning):
     app.builder.build_all()
@@ -80,16 +79,17 @@
     assert not is_registered_term(searchindex, 'onlytoogerman')
 
 
-
 @with_app(testroot='search', confoverrides={'html_search_language': 'de'})
 def test_meta_keys_are_handled_for_language_de(app, status, warning):
     app.builder.build_all()
-<<<<<<< HEAD
-    searchindex = (app.outdir / 'searchindex.js').text()
-    assert_lang_agnostic_key_words(searchindex)
-    assert 'onlygerman' in searchindex
-    assert 'notgerman' not in searchindex
-    assert 'onlytoogerman' in searchindex
+    searchindex = jsload(app.outdir / 'searchindex.js')
+    assert not is_registered_term(searchindex, 'thisnoteith')
+    assert is_registered_term(searchindex, 'thisonetoo')
+    assert not is_registered_term(searchindex, 'findthiskei')
+    assert not is_registered_term(searchindex, 'thistoo')
+    assert is_registered_term(searchindex, 'onlygerman')
+    assert not is_registered_term(searchindex, 'notgerman')
+    assert is_registered_term(searchindex, 'onlytoogerman')
 
 
 @with_app(testroot='search')
@@ -102,14 +102,4 @@
 @with_app(testroot='search')
 def test_stemmer(app, status, warning):
     searchindex = (app.outdir / 'searchindex.js').text()
-    assert 'findthisstemmedkei' in searchindex
-=======
-    searchindex = jsload(app.outdir / 'searchindex.js')
-    assert not is_registered_term(searchindex, 'thisnoteith')
-    assert is_registered_term(searchindex, 'thisonetoo')
-    assert not is_registered_term(searchindex, 'findthiskei')
-    assert not is_registered_term(searchindex, 'thistoo')
-    assert is_registered_term(searchindex, 'onlygerman')
-    assert not is_registered_term(searchindex, 'notgerman')
-    assert is_registered_term(searchindex, 'onlytoogerman')
->>>>>>> dbdfc640
+    assert 'findthisstemmedkei' in searchindex