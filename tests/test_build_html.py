--- conflicted
+++ resolved
@@ -1181,7 +1181,21 @@
                                            'http://example.com/index.html',
                                            'The basic Sphinx documentation for testing')
 
-<<<<<<< HEAD
+    
+@pytest.mark.sphinx('html', testroot='directives-raw')
+def test_html_raw_directive(app, status, warning):
+    app.builder.build_all()
+    result = (app.outdir / 'index.html').text(encoding='utf8')
+
+    # standard case
+    assert 'standalone raw directive (HTML)' in result
+    assert 'standalone raw directive (LaTeX)' not in result
+
+    # with substitution
+    assert '<p>HTML: abc def ghi</p>' in result
+    assert '<p>LaTeX: abc  ghi</p>' in result
+                                       
+    
 @pytest.mark.parametrize("fname,expect", flat_dict({
     'index.html': [
         (".//link[@href='_static/persistent.css']"
@@ -1209,19 +1223,4 @@
 @pytest.mark.sphinx('html', testroot='stylesheets')
 def test_alternate_stylesheets(app, cached_etree_parse, fname, expect):
     app.build()
-    check_xpath(cached_etree_parse(app.outdir / fname), fname, *expect)
-=======
-
-@pytest.mark.sphinx('html', testroot='directives-raw')
-def test_html_raw_directive(app, status, warning):
-    app.builder.build_all()
-    result = (app.outdir / 'index.html').text(encoding='utf8')
-
-    # standard case
-    assert 'standalone raw directive (HTML)' in result
-    assert 'standalone raw directive (LaTeX)' not in result
-
-    # with substitution
-    assert '<p>HTML: abc def ghi</p>' in result
-    assert '<p>LaTeX: abc  ghi</p>' in result
->>>>>>> c5e55c56
+    check_xpath(cached_etree_parse(app.outdir / fname), fname, *expect)