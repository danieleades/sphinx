# -*- coding: utf-8 -*-
"""
    sphinx.roles
    ~~~~~~~~~~~~

    Handlers for additional ReST roles.

    :copyright: Copyright 2007-2010 by the Sphinx team, see AUTHORS.
    :license: BSD, see LICENSE for details.
"""

import re
import warnings

from docutils import nodes, utils
from docutils.parsers.rst import roles

from sphinx import addnodes
from sphinx.util import ws_re, split_explicit_title


generic_docroles = {
    'command' : nodes.strong,
    'dfn' : nodes.emphasis,
    'guilabel' : nodes.strong,
    'kbd' : nodes.literal,
    'mailheader' : addnodes.literal_emphasis,
    'makevar' : nodes.strong,
    'manpage' : addnodes.literal_emphasis,
    'mimetype' : addnodes.literal_emphasis,
    'newsgroup' : addnodes.literal_emphasis,
    'program' : nodes.strong,  # XXX should be an x-ref
    'regexp' : nodes.literal,
}

for rolename, nodeclass in generic_docroles.iteritems():
    role = roles.GenericRole(rolename, nodeclass)
    roles.register_local_role(rolename, role)


# -- generic cross-reference role ----------------------------------------------

class XRefRole(object):
    """
    A generic cross-referencing role.  To create a callable that can be used as
    a role function, create an instance of this class.

    The general features of this role are:

    * Automatic creation of a reference and a content node.
    * Optional separation of title and target with `title <target>`.
    * The implementation is a class rather than a function to make
      customization easier.

    Customization can be done in two ways:

    * Supplying constructor parameters:
      * `fix_parens` to normalize parentheses (strip from target, and add to
        title if configured)
      * `lowercase` to lowercase the target
      * `nodeclass` and `innernodeclass` select the node classes for
        the reference and the content node

    * Subclassing and overwriting `process_link()` and/or `result_nodes()`.
    """

    nodeclass = addnodes.pending_xref
    innernodeclass = nodes.literal

    def __init__(self, fix_parens=False, lowercase=False,
                 nodeclass=None, innernodeclass=None):
        self.fix_parens = fix_parens
        self.lowercase = lowercase
        if nodeclass is not None:
            self.nodeclass = nodeclass
        if innernodeclass is not None:
            self.innernodeclass = innernodeclass

    def _fix_parens(self, env, has_explicit_title, title, target):
        if not has_explicit_title:
            if title.endswith('()'):
                # remove parentheses
                title = title[:-2]
            if env.config.add_function_parentheses:
                # add them back to all occurrences if configured
                title += '()'
        # remove parentheses from the target too
        if target.endswith('()'):
            target = target[:-2]
        return title, target

    def __call__(self, typ, rawtext, text, lineno, inliner,
                 options={}, content=[]):
        env = inliner.document.settings.env
        if not typ:
            typ = env.config.default_role
        else:
            typ = typ.lower()
        if ':' not in typ:
            domain, role = '', typ
        else:
            domain, role = typ.split(':', 1)
        text = utils.unescape(text)
        # if the first character is a bang, don't cross-reference at all
        if text[0:1] == '!':
            if self.fix_parens:
                text, _ = self._fix_parens(env, False, text[1:], "")
            innernode = self.innernodeclass(rawtext, text, classes=['xref'])
            return self.result_nodes(inliner.document, env, innernode,
                                     is_ref=False)
        # split title and target in role content
        has_explicit_title, title, target = split_explicit_title(text)
        # fix-up title and target
        if self.lowercase:
            target = target.lower()
        if self.fix_parens:
            title, target = self._fix_parens(
                env, has_explicit_title, title, target)
        # create the reference node
        refnode = self.nodeclass(rawtext, reftype=role, refdomain=domain,
                                 refexplicit=has_explicit_title)
        # we may need the line number for warnings
        refnode.line = lineno
        title, target = self.process_link(
            env, refnode, has_explicit_title, title, target)
        # now that the target and title are finally determined, set them
        refnode['reftarget'] = target
        refnode += self.innernodeclass(rawtext, title, classes=['xref'])
        # result_nodes allow further modification of return values
        return self.result_nodes(inliner.document, env, refnode, is_ref=True)

    # methods that can be overwritten

    def process_link(self, env, refnode, has_explicit_title, title, target):
        """
        Called after parsing title and target text, and creating the reference
        node (given in *refnode*).  This method can alter the reference node and
        must return a new (or the same) ``(title, target)`` tuple.
        """
        return title, ws_re.sub(' ', target)

    def result_nodes(self, document, env, node, is_ref):
        """
        Called before returning the finished nodes.  *node* is the reference
        node if one was created (*is_ref* is then true), else the content node.
        This method can add other nodes and must return a ``(nodes, messages)``
        tuple (the usual return value of a role function).
        """
        return [node], []


def indexmarkup_role(typ, rawtext, etext, lineno, inliner,
                     options={}, content=[]):
    """Role for PEP/RFC references that generate an index entry."""
    env = inliner.document.settings.env
    if not typ:
        typ = env.config.default_role
    else:
        typ = typ.lower()
    text = utils.unescape(etext)
    targetid = 'index-%s' % env.new_serialno('index')
    indexnode = addnodes.index()
    targetnode = nodes.target('', '', ids=[targetid])
    inliner.document.note_explicit_target(targetnode)
    if typ == 'pep':
        indexnode['entries'] = [
            ('single', _('Python Enhancement Proposals!PEP %s') % text,
             targetid, 'PEP %s' % text)]
        try:
            pepnum = int(text)
        except ValueError:
            msg = inliner.reporter.error('invalid PEP number %s' % text,
                                         line=lineno)
            prb = inliner.problematic(rawtext, rawtext, msg)
            return [prb], [msg]
        ref = inliner.document.settings.pep_base_url + 'pep-%04d' % pepnum
        sn = nodes.strong('PEP '+text, 'PEP '+text)
        rn = nodes.reference('', '', refuri=ref)
        rn += sn
        return [indexnode, targetnode, rn], []
    elif typ == 'rfc':
        indexnode['entries'] = [('single', 'RFC; RFC %s' % text,
                                 targetid, 'RFC %s' % text)]
        try:
            rfcnum = int(text)
        except ValueError:
            msg = inliner.reporter.error('invalid RFC number %s' % text,
                                         line=lineno)
            prb = inliner.problematic(rawtext, rawtext, msg)
            return [prb], [msg]
        ref = inliner.document.settings.rfc_base_url + inliner.rfc_url % rfcnum
        sn = nodes.strong('RFC '+text, 'RFC '+text)
        rn = nodes.reference('', '', refuri=ref)
        rn += sn
        return [indexnode, targetnode, rn], []

<<<<<<< HEAD
=======
roles.register_local_role('envvar', indexmarkup_role)
roles.register_local_role('pep', indexmarkup_role)
roles.register_local_role('rfc', indexmarkup_role)


# default is `literal`
innernodetypes = {
    'ref': nodes.emphasis,
    'term': nodes.emphasis,
    'token': nodes.strong,
    'envvar': nodes.strong,
    'download': nodes.strong,
    'option': addnodes.literal_emphasis,
}

def _fix_parens(typ, text, env):
    if typ in ('func', 'meth', 'cfunc'):
        if text.endswith('()'):
            # remove parentheses
            text = text[:-2]
        if env.config.add_function_parentheses:
            # add them back to all occurrences if configured
            text += '()'
    return text

def xfileref_role(typ, rawtext, text, lineno, inliner, options={}, content=[]):
    env = inliner.document.settings.env
    if not typ:
        typ = env.config.default_role
    else:
        typ = typ.lower()
    text = utils.unescape(text)
    # if the first character is a bang, don't cross-reference at all
    if text[0:1] == '!':
        text = _fix_parens(typ, text[1:], env)
        return [innernodetypes.get(typ, nodes.literal)(
            rawtext, text, classes=['xref'])], []
    # we want a cross-reference, create the reference node
    nodeclass = (typ == 'download') and addnodes.download_reference or \
                addnodes.pending_xref
    pnode = nodeclass(rawtext, reftype=typ, refcaption=False,
                      modname=env.currmodule, classname=env.currclass)
    # we may need the line number for warnings
    pnode.line = lineno
    # look if explicit title and target are given with `foo <bar>` syntax
    has_explicit_title, title, target = split_explicit_title(text)
    if has_explicit_title:
        pnode['refcaption'] = True
    # special target for Python object cross-references
    if typ in ('data', 'exc', 'func', 'class', 'const', 'attr',
               'meth', 'mod', 'obj'):
        # fix-up parentheses in link title
        if not has_explicit_title:
            title = title.lstrip('.')   # only has a meaning for the target
            target = target.lstrip('~') # only has a meaning for the title
            title = _fix_parens(typ, title, env)
            # if the first character is a tilde, don't display the module/class
            # parts of the contents
            if title[0:1] == '~':
                title = title[1:]
                dot = title.rfind('.')
                if dot != -1:
                    title = title[dot+1:]
        # remove parentheses from the target too
        if target.endswith('()'):
            target = target[:-2]
        # if the first character is a dot, search more specific namespaces first
        # else search builtins first
        if target[0:1] == '.':
            target = target[1:]
            pnode['refspecific'] = True
    # some other special cases for the target
    elif typ == 'option':
        program = env.currprogram
        if not has_explicit_title:
            if ' ' in title and not (title.startswith('/') or
                                     title.startswith('-')):
                program, target = re.split(' (?=-|--|/)', title, 1)
                program = ws_re.sub('-', program)
                target = target.strip()
        elif ' ' in target:
            program, target = re.split(' (?=-|--|/)', target, 1)
            program = ws_re.sub('-', program)
        pnode['refprogram'] = program
    elif typ == 'term':
        # normalize whitespace in definition terms (if the term reference is
        # broken over a line, a newline will be in target)
        target = ws_re.sub(' ', target).lower()
    elif typ == 'ref':
        # reST label names are always lowercased
        target = ws_re.sub('', target).lower()
    elif typ == 'cfunc':
        # fix-up parens for C functions too
        if not has_explicit_title:
            title = _fix_parens(typ, title, env)
        # remove parentheses from the target too
        if target.endswith('()'):
            target = target[:-2]
    else:
        # remove all whitespace to avoid referencing problems
        target = ws_re.sub('', target)
    pnode['refdoc'] = env.docname
    pnode['reftarget'] = target
    pnode += innernodetypes.get(typ, nodes.literal)(rawtext, title,
                                                    classes=['xref'])
    return [pnode], []

>>>>>>> 7bafd3d5

def menusel_role(typ, rawtext, text, lineno, inliner, options={}, content=[]):
    return [nodes.emphasis(
        rawtext,
        utils.unescape(text).replace('-->', u'\N{TRIANGULAR BULLET}'))], []
    return role


_litvar_re = re.compile('{([^}]+)}')

def emph_literal_role(typ, rawtext, text, lineno, inliner,
                      options={}, content=[]):
    text = utils.unescape(text)
    pos = 0
    retnode = nodes.literal(role=typ.lower())
    for m in _litvar_re.finditer(text):
        if m.start() > pos:
            txt = text[pos:m.start()]
            retnode += nodes.Text(txt, txt)
        retnode += nodes.emphasis(m.group(1), m.group(1))
        pos = m.end()
    if pos < len(text):
        retnode += nodes.Text(text[pos:], text[pos:])
    return [retnode], []


_abbr_re = re.compile('\((.*)\)$')

def abbr_role(typ, rawtext, text, lineno, inliner, options={}, content=[]):
    text = utils.unescape(text)
    m = _abbr_re.search(text)
    if m is None:
        return [addnodes.abbreviation(text, text)], []
    abbr = text[:m.start()].strip()
    expl = m.group(1)
    return [addnodes.abbreviation(abbr, abbr, explanation=expl)], []


specific_docroles = {
    # links to download references
    'download': XRefRole(nodeclass=addnodes.download_reference),
    # links to headings or arbitrary labels
    'ref': XRefRole(lowercase=True, innernodeclass=nodes.emphasis),
    # links to documents
    'doc': XRefRole(),
    # links to labels, without a different title
    'keyword': XRefRole(),

    'pep': indexmarkup_role,
    'rfc': indexmarkup_role,
    'menuselection': menusel_role,
    'file': emph_literal_role,
    'samp': emph_literal_role,
    'abbr': abbr_role,
}

for rolename, func in specific_docroles.iteritems():
    roles.register_local_role(rolename, func)


# backwards compatibility alias
def xfileref_role(*args, **kwds):
    warnings.warn('xfileref_role is deprecated, use XRefRole',
                  DeprecationWarning, stacklevel=2)
    return XRefRole()(*args, **kwds)<|MERGE_RESOLUTION|>--- conflicted
+++ resolved
@@ -126,6 +126,8 @@
         # now that the target and title are finally determined, set them
         refnode['reftarget'] = target
         refnode += self.innernodeclass(rawtext, title, classes=['xref'])
+        # we also need the source document
+        refnode['refdoc'] = env.docname
         # result_nodes allow further modification of return values
         return self.result_nodes(inliner.document, env, refnode, is_ref=True)
 
@@ -194,116 +196,6 @@
         rn += sn
         return [indexnode, targetnode, rn], []
 
-<<<<<<< HEAD
-=======
-roles.register_local_role('envvar', indexmarkup_role)
-roles.register_local_role('pep', indexmarkup_role)
-roles.register_local_role('rfc', indexmarkup_role)
-
-
-# default is `literal`
-innernodetypes = {
-    'ref': nodes.emphasis,
-    'term': nodes.emphasis,
-    'token': nodes.strong,
-    'envvar': nodes.strong,
-    'download': nodes.strong,
-    'option': addnodes.literal_emphasis,
-}
-
-def _fix_parens(typ, text, env):
-    if typ in ('func', 'meth', 'cfunc'):
-        if text.endswith('()'):
-            # remove parentheses
-            text = text[:-2]
-        if env.config.add_function_parentheses:
-            # add them back to all occurrences if configured
-            text += '()'
-    return text
-
-def xfileref_role(typ, rawtext, text, lineno, inliner, options={}, content=[]):
-    env = inliner.document.settings.env
-    if not typ:
-        typ = env.config.default_role
-    else:
-        typ = typ.lower()
-    text = utils.unescape(text)
-    # if the first character is a bang, don't cross-reference at all
-    if text[0:1] == '!':
-        text = _fix_parens(typ, text[1:], env)
-        return [innernodetypes.get(typ, nodes.literal)(
-            rawtext, text, classes=['xref'])], []
-    # we want a cross-reference, create the reference node
-    nodeclass = (typ == 'download') and addnodes.download_reference or \
-                addnodes.pending_xref
-    pnode = nodeclass(rawtext, reftype=typ, refcaption=False,
-                      modname=env.currmodule, classname=env.currclass)
-    # we may need the line number for warnings
-    pnode.line = lineno
-    # look if explicit title and target are given with `foo <bar>` syntax
-    has_explicit_title, title, target = split_explicit_title(text)
-    if has_explicit_title:
-        pnode['refcaption'] = True
-    # special target for Python object cross-references
-    if typ in ('data', 'exc', 'func', 'class', 'const', 'attr',
-               'meth', 'mod', 'obj'):
-        # fix-up parentheses in link title
-        if not has_explicit_title:
-            title = title.lstrip('.')   # only has a meaning for the target
-            target = target.lstrip('~') # only has a meaning for the title
-            title = _fix_parens(typ, title, env)
-            # if the first character is a tilde, don't display the module/class
-            # parts of the contents
-            if title[0:1] == '~':
-                title = title[1:]
-                dot = title.rfind('.')
-                if dot != -1:
-                    title = title[dot+1:]
-        # remove parentheses from the target too
-        if target.endswith('()'):
-            target = target[:-2]
-        # if the first character is a dot, search more specific namespaces first
-        # else search builtins first
-        if target[0:1] == '.':
-            target = target[1:]
-            pnode['refspecific'] = True
-    # some other special cases for the target
-    elif typ == 'option':
-        program = env.currprogram
-        if not has_explicit_title:
-            if ' ' in title and not (title.startswith('/') or
-                                     title.startswith('-')):
-                program, target = re.split(' (?=-|--|/)', title, 1)
-                program = ws_re.sub('-', program)
-                target = target.strip()
-        elif ' ' in target:
-            program, target = re.split(' (?=-|--|/)', target, 1)
-            program = ws_re.sub('-', program)
-        pnode['refprogram'] = program
-    elif typ == 'term':
-        # normalize whitespace in definition terms (if the term reference is
-        # broken over a line, a newline will be in target)
-        target = ws_re.sub(' ', target).lower()
-    elif typ == 'ref':
-        # reST label names are always lowercased
-        target = ws_re.sub('', target).lower()
-    elif typ == 'cfunc':
-        # fix-up parens for C functions too
-        if not has_explicit_title:
-            title = _fix_parens(typ, title, env)
-        # remove parentheses from the target too
-        if target.endswith('()'):
-            target = target[:-2]
-    else:
-        # remove all whitespace to avoid referencing problems
-        target = ws_re.sub('', target)
-    pnode['refdoc'] = env.docname
-    pnode['reftarget'] = target
-    pnode += innernodetypes.get(typ, nodes.literal)(rawtext, title,
-                                                    classes=['xref'])
-    return [pnode], []
-
->>>>>>> 7bafd3d5
 
 def menusel_role(typ, rawtext, text, lineno, inliner, options={}, content=[]):
     return [nodes.emphasis(
