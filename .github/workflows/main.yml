--- conflicted
+++ resolved
@@ -40,14 +40,9 @@
         - "3.13"
         - "3.13t"
         docutils:
-<<<<<<< HEAD
-        - "0.20.0"
-        - "0.21.0"
-=======
         - "0.20"
         - "0.21"
         - "0.22"
->>>>>>> 9a08711e
 #        include:
 #        # test every supported Docutils version for the latest supported Python
 #        - python: "3.13"
