--- conflicted
+++ resolved
@@ -26,22 +26,15 @@
     - uses: actions/checkout@v4
       with:
         persist-credentials: false
-<<<<<<< HEAD
-    - name: Install uv
-      uses: astral-sh/setup-uv@v5
-      with:
-        version: ${{ env.UV_VERSION }}
-        enable-cache: false
-=======
 
     - name: Install Ruff
       uses: astral-sh/ruff-action@v3
       with:
         args: --version
 
->>>>>>> 239a7096
     - name: Lint with Ruff
       run: uv run ruff check --output-format=github
+
     - name: Format with Ruff
       run: uv run ruff format --diff
 
@@ -57,7 +50,6 @@
       with:
         version: ${{ env.UV_VERSION }}
         enable-cache: false
-<<<<<<< HEAD
     - name: Type check with mypy
       run: uv run mypy
 
@@ -78,7 +70,7 @@
   #       version: ${{ env.UV_VERSION }}
   #       enable-cache: false
   #   - name: Install dependencies
-  #     run: uv pip install ".[lint,test]"
+  #     run: uv pip install -r pyproject.toml --group package --group test --group types
   #   - name: Type check with pyright
   #     run: pyright
 
@@ -99,7 +91,7 @@
   #       version: latest
   #       enable-cache: false
   #   - name: Install dependencies
-  #     run: uv pip install --upgrade sphinx-lint
+  #     run: uv pip install --group lint
   #   - name: Lint documentation with sphinx-lint
   #     run: make doclinter
 
@@ -120,79 +112,8 @@
   #       version: latest
   #       enable-cache: false
   #   - name: Install dependencies
-  #     run: uv pip install --upgrade twine build
+  #     run: uv pip install --group package
   #   - name: Lint with twine
   #     run: |
   #       python -m build .
-  #       twine check dist/*
-=======
-    - name: Install dependencies
-      run: uv pip install -r pyproject.toml --group package --group test --group types
-    - name: Type check with mypy
-      run: mypy
-
-  pyright:
-    runs-on: ubuntu-latest
-
-    steps:
-    - uses: actions/checkout@v4
-      with:
-        persist-credentials: false
-    - name: Set up Python
-      uses: actions/setup-python@v5
-      with:
-        python-version: "3"
-    - name: Install uv
-      uses: astral-sh/setup-uv@v5
-      with:
-        version: latest
-        enable-cache: false
-    - name: Install dependencies
-      run: uv pip install -r pyproject.toml --group package --group test --group types
-    - name: Type check with pyright
-      run: pyright
-
-  docs-lint:
-    runs-on: ubuntu-latest
-
-    steps:
-    - uses: actions/checkout@v4
-      with:
-        persist-credentials: false
-    - name: Set up Python
-      uses: actions/setup-python@v5
-      with:
-        python-version: "3"
-    - name: Install uv
-      uses: astral-sh/setup-uv@v5
-      with:
-        version: latest
-        enable-cache: false
-    - name: Install dependencies
-      run: uv pip install --group lint
-    - name: Lint documentation with sphinx-lint
-      run: make doclinter
-
-  twine:
-    runs-on: ubuntu-latest
-
-    steps:
-    - uses: actions/checkout@v4
-      with:
-        persist-credentials: false
-    - name: Set up Python
-      uses: actions/setup-python@v5
-      with:
-        python-version: "3"
-    - name: Install uv
-      uses: astral-sh/setup-uv@v5
-      with:
-        version: latest
-        enable-cache: false
-    - name: Install dependencies
-      run: uv pip install --group package
-    - name: Lint with twine
-      run: |
-        python -m build .
-        twine check dist/*
->>>>>>> 239a7096
+  #       twine check dist/*