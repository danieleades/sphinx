--- conflicted
+++ resolved
@@ -20,18 +20,13 @@
 from os import path
 from typing import Any, Generator, Iterator, List, Tuple
 
-<<<<<<< HEAD
 from sphinx.deprecation import RemovedInSphinx40Warning
-from sphinx.testing.path import path as Path
-=======
-from sphinx.deprecation import RemovedInSphinx30Warning, RemovedInSphinx40Warning
 
 try:
     # for ALT Linux (#6712)
     from sphinx.testing.path import path as Path
 except ImportError:
     Path = None  # type: ignore
->>>>>>> fcdeafd5
 
 if False:
     # For type annotation
